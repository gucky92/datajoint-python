import os
from tqdm import tqdm
from . import config, DataJointError
from .hash import long_hash
from .blob import pack, unpack
from .base_relation import BaseRelation
from .declare import STORE_HASH_LENGTH, HASH_DATA_TYPE

from . import s3


def safe_write(filename, blob):
    """
    A two-step write.
    :param filename: full path
    :param blob: binary data
    :return: None
    """
    temp_file = filename + '.saving'
    with open(temp_file, 'bw') as f:
        f.write(blob)
    os.rename(temp_file, filename)


class ExternalTable(BaseRelation):
    """
    The table tracking externally stored objects.
    Declare as ExternalTable(connection, database)
    """
    def __init__(self, arg, database=None):
        if isinstance(arg, ExternalTable):
            super().__init__(arg)
            # copy constructor
            self.database = arg.database
            self._connection = arg._connection
            return
        super().__init__()
        self.database = database
        self._connection = arg
        if not self.is_declared:
            self.declare()

    @property
    def definition(self):
        return """
        # external storage tracking
        hash  : {hash_data_type}  # the hash of stored object + store name
        ---
        size      :bigint unsigned   # size of object in bytes
        timestamp=CURRENT_TIMESTAMP  :timestamp   # automatic timestamp
        """.format(hash_data_type=HASH_DATA_TYPE)

    @property
    def table_name(self):
        return '~external'

    def put(self, store, obj):
        """
        put an object in external store
        """
        spec = self._get_store_spec(store)
        blob = pack(obj)
        blob_hash = long_hash(blob) + store[len('external-'):]
        if spec['protocol'] == 'file':
            folder = os.path.join(spec['location'], self.database)
            full_path = os.path.join(folder, blob_hash)
            if not os.path.isfile(full_path):
                try:
                    safe_write(full_path, blob)
                except FileNotFoundError:
                    os.makedirs(folder)
                    safe_write(full_path, blob)
        elif protocol == 's3':
            s3.put(self.database, store, blob, blob_hash)
        else:
            raise DataJointError('Unknown external storage protocol {protocol} for {store}'.format(
                store=store, protocol=spec['protocol']))

        # insert tracking info
        self.connection.query(
            "INSERT INTO {tab} (hash, size) VALUES ('{hash}', {size}) "
            "ON DUPLICATE KEY UPDATE timestamp=CURRENT_TIMESTAMP".format(
                tab=self.full_table_name,
                hash=blob_hash,
                size=len(blob)))
        return blob_hash

    def get(self, blob_hash):
        """
        get an object from external store.
        Does not need to check whether it's in the table.
        """
        store = blob_hash[STORE_HASH_LENGTH:]
        store = 'external' + ('-' if store else '') + store
        cache_file = os.path.join(config['cache'], blob_hash) if 'cache' in config and config['cache'] else None

        blob = None
        if cache_file:
            try:
                with open(cache_file, 'rb') as f:
                    blob = f.read()
            except FileNotFoundError:
                pass

        if blob is None:
            spec = self._get_store_spec(store)
            if spec['protocol'] == 'file':
                full_path = os.path.join(spec['location'], self.database, blob_hash)
                try:
                    with open(full_path, 'rb') as f:
                        blob = f.read()
                except FileNotFoundError:
<<<<<<< HEAD
                    raise DataJointError('Lost external blob %s.' % full_path) from None
=======
                        raise DataJointError('Lost external blob')
            elif protocol == 's3':
                blob = s3.get(self.database, store, blob_hash)
>>>>>>> 70eb28e1
            else:
                raise DataJointError('Unknown external storage protocol "%s"' % self['protocol'])

            if cache_file:
                safe_write(cache_file, blob)

        return unpack(blob)

    @property
    def references(self):
        """
        return the list of referencing tables and their referencing columns
        :return:
        """
        return self.connection.query("""
        SELECT concat('`', table_schema, '`.`', table_name, '`') as referencing_table, column_name
        FROM information_schema.key_column_usage
        WHERE referenced_table_name="{tab}" and referenced_table_schema="{db}"
        """.format(tab=self.table_name, db=self.database), as_dict=True)

    def delete(self):
        return self.delete_quick()

    def delete_quick(self):
        raise DataJointError('The external table does not support delete. Please use delete_garbage instead.')

    def drop(self):
        """drop the table"""
        self.drop_quick()

    def drop_quick(self):
        """drop the external table -- works only when it's empty"""
        if self:
            raise DataJointError('Cannot drop a non-empty external table. Please use delete_garabge to clear it.')
        self.drop_quick()

    def delete_garbage(self):
        """
        Delete items that are no longer referenced.
        This operation is safe to perform at any time.
        """
        self.connection.query(
            "DELETE FROM `{db}`.`{tab}` WHERE ".format(tab=self.table_name, db=self.database) +
            " AND ".join(
                'hash NOT IN (SELECT {column_name} FROM {referencing_table})'.format(**ref)
                for ref in self.references) or "TRUE")
        print('Deleted %d items' % self.connection.query("SELECT ROW_COUNT()").fetchone()[0])

    def clean_store(self, store, display_progress=True):
        """
        Clean unused data in an external storage repository from unused blobs.
        This must be performed after delete_garbage during low-usage periods to reduce risks of data loss.
        """
        spec = self._get_store_spec(store)
        progress = tqdm if display_progress else lambda x: x
        if spec['protocol'] == 'file':
            folder = os.path.join(spec['location'], self.database)
            delete_list = set(os.listdir(folder)).difference(self.fetch('hash'))
            print('Deleting %d unused items from %s' % (len(delete_list), folder), flush=True)
            for f in progress(delete_list):
                os.remove(os.path.join(folder, f))
        else:
            raise DataJointError('Unknown external storage protocol {protocol} for {store}'.format(
                store=store, protocol=spec['protocol']))

    @staticmethod
    def _get_store_spec(store):
        try:
            spec = config[store]
        except KeyError:
            raise DataJointError('Storage {store} is not configured'.format(store=store)) from None
        if 'protocol' not in spec:
            raise DataJointError('Storage {store} config is missing the protocol field'.format(store=store))
        return spec
<|MERGE_RESOLUTION|>--- conflicted
+++ resolved
@@ -110,13 +110,9 @@
                     with open(full_path, 'rb') as f:
                         blob = f.read()
                 except FileNotFoundError:
-<<<<<<< HEAD
                     raise DataJointError('Lost external blob %s.' % full_path) from None
-=======
-                        raise DataJointError('Lost external blob')
             elif protocol == 's3':
                 blob = s3.get(self.database, store, blob_hash)
->>>>>>> 70eb28e1
             else:
                 raise DataJointError('Unknown external storage protocol "%s"' % self['protocol'])
 
