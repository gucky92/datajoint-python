import warnings
import pymysql
import logging
import inspect
import re
import itertools
import collections
from .connection import conn
from .diagram import Diagram, _get_tier
from .settings import config
from .errors import DataJointError
from .jobs import JobTable
from .external import ExternalMapping
from .heading import Heading
from .utils import user_choice, to_camel_case
from .user_tables import Computed, Imported, Manual, Lookup
from .part_table import Part
from .auto_tables import AutoComputed, AutoImported
from .settings_table import Settingstable
from .table import lookup_class_name, Log, FreeTable
import types

logger = logging.getLogger(__name__)


def ordered_dir(class_):
    """
    List (most) attributes of the class including inherited ones, similar to `dir` build-in function,
    but respects order of attribute declaration as much as possible.
    This becomes unnecessary in Python 3.6+ as dicts became ordered.
    :param class_: class to list members for
    :return: a list of attributes declared in class_ and its superclasses
    """
    attr_list = list()
    for c in reversed(class_.mro()):
        attr_list.extend(e for e in (
            c._ordered_class_members if hasattr(c, '_ordered_class_members') else c.__dict__)
            if e not in attr_list)
    return attr_list


class Schema:
    """
    A schema object is a decorator for UserTable classes that binds them to their database.
    It also specifies the namespace `context` in which other UserTable classes are defined.
    """

    def __init__(self, schema_name=None, context=None, *, connection=None, create_schema=True,
                 create_tables=True, add_objects=None):
        """
        Associate database schema `schema_name`. If the schema does not exist, attempt to create it on the server.

        If the schema_name is omitted, then schema.activate(..) must be called later to associate with the database.

        :param schema_name: the database schema to associate.
        :param context: dictionary for looking up foreign key references, leave None to use local context.
        :param connection: Connection object. Defaults to datajoint.conn().
        :param create_schema: When False, do not create the schema and raise an error if missing.
        :param create_tables: When False, do not create tables and raise errors when accessing missing tables.
        :param add_objects: a mapping with additional objects to make available to the context in which table classes
        are declared.
        """
        self._log = None
        self.connection = connection
        self.database = None
        self.context = context
        self.create_schema = create_schema
        self.create_tables = create_tables
        self._jobs = None
        self.external = ExternalMapping(self)
        self.add_objects = add_objects
        self.declare_list = []
        if schema_name:
            self.activate(schema_name)

    def activate(self, schema_name, *, connection=None, create_schema=True,
                 create_tables=None, add_objects=None):
        """
        Associate database schema `schema_name`. If the schema does not exist, attempt to create it on the server.
        :param schema_name: the database schema to associate.
        :param connection: Connection object. Defaults to datajoint.conn().
        :param create_schema: When False, do not create the schema and raise an error if missing.
        :param create_tables: When False, do not create tables and raise errors when accessing missing tables.
        :param add_objects: a mapping with additional objects to make available to the context in which table classes
        are declared.
        """
        if schema_name is None:
            if self.is_activated:
                return
            raise DataJointError("Please provide a schema_name to activate the schema.")
        if self.is_activated:
            if self.database == schema_name:  # already activated
                return
            raise DataJointError("The schema is already activated for schema {db}.".format(db=self.database))
        if connection is not None:
            self.connection = connection
        if self.connection is None:
            self.connection = conn()
        self.database = schema_name
        if create_schema is not None:
            self.create_schema = create_schema
        if create_tables is not None:
            self.create_tables = create_tables
        if add_objects:
            self.add_objects = add_objects
        if not self.exists:
            if not create_schema or not self.database:
                raise DataJointError(
                    "Database named `{name}` was not defined. "
                    "Set argument create_schema=True to create it.".format(name=schema_name))
            else:
                # create database
                logger.info("Creating schema `{name}`.".format(name=schema_name))
                try:
                    self.connection.query("CREATE DATABASE `{name}`".format(name=schema_name))
                except pymysql.OperationalError:
                    raise DataJointError(
                        "Schema `{name}` does not exist and could not be created. "
                        "Check permissions.".format(name=schema_name))
                else:
                    self.log('created')
        self.log('connect')
        self.connection.register(self)

        # decorate all tables
        for cls, context in self.declare_list:
            if self.add_objects:
                context = dict(context, **self.add_objects)
            self._decorate_master(cls, context)

    @property
    def is_activated(self):
        return self.database is not None

    def _assert_activation(self, message="The schema must be activated first."):
        if not self.is_activated:
            raise DataJointError(message)

    def __call__(self, cls, *, context=None):
        """
        Binds the supplied class to a schema. This is intended to be used as a decorator.
        :param cls: class to decorate.
        :param context: supplied when called from spawn_missing_classes
        """
        context = context or self.context or inspect.currentframe().f_back.f_locals
        if issubclass(cls, Part):
            raise DataJointError('The schema decorator should not be applied to Part relations')
        if self.is_activated:
            self._decorate_master(cls, context)
        else:
            self.declare_list.append((cls, context))
        return cls

    def _decorate_master(self, cls, context):
        """
        :param cls: the master class to process
        :param context: the class' declaration context
        """
        self._decorate_table(cls, context=dict(context, self=cls, **{cls.__name__: cls}))
        # Process part tables
        for part in ordered_dir(cls):
            if part[0].isupper():
                part = getattr(cls, part)
                if inspect.isclass(part) and issubclass(part, Part):
                    part._master = cls
                    # allow addressing master by name or keyword 'master'
                    self._decorate_table(part, context=dict(
                        context, master=cls, self=part, **{cls.__name__: cls}))

    def _decorate_table(self, table_class, context, assert_declared=False):
        """
        assign schema properties to the table class and declare the table
        """
        table_class.database = self.database
        table_class._connection = self.connection
        table_class._heading = Heading(table_info=dict(
            conn=self.connection,
            database=self.database,
            table_name=table_class.table_name,
            context=context))
        table_class._support = [table_class.full_table_name]
        table_class.declaration_context = context

        # instantiate the class, declare the table if not already
        instance = table_class()
        is_declared = instance.is_declared
        if not is_declared:
            if not self.create_tables or assert_declared:
                raise DataJointError('Table `%s` not declared' % instance.table_name)
            instance.declare(context)
        is_declared = is_declared or instance.is_declared

        # add table definition to the doc string
        if isinstance(table_class.definition, str):
            table_class.__doc__ = (table_class.__doc__ or "") + "\nTable definition:\n\n" + table_class.definition

        # fill values in Lookup tables from their contents property
        if isinstance(instance, Lookup) and hasattr(instance, 'contents') and is_declared:
            contents = list(instance.contents)
            if len(contents) > len(instance):
                if instance.heading.has_autoincrement:
                    warnings.warn(
                        'Contents has changed but cannot be inserted because {table} has autoincrement.'.format(
                            table=instance.__class__.__name__))
                else:
                    instance.insert(contents, skip_duplicates=True)

    @property
    def log(self):
        self._assert_activation()
        if self._log is None:
            self._log = Log(self.connection, self.database)
        return self._log

    def __repr__(self):
        return 'Schema `{name}`\n'.format(name=self.database)

    @property
    def size_on_disk(self):
        """
        :return: size of the entire schema in bytes
        """
        self._assert_activation()
        return int(self.connection.query(
            """
            SELECT SUM(data_length + index_length)
            FROM information_schema.tables WHERE table_schema='{db}'
            """.format(db=self.database)).fetchone()[0])

    def spawn_missing_classes(self, context=None):
        """
        Creates the appropriate python user relation classes from tables in the schema and places them
        in the context.
        :param context: alternative context to place the missing classes into, e.g. locals()
        """
        self._assert_activation()
        if context is None:
            if self.context is not None:
                context = self.context
            else:
                # if context is missing, use the calling namespace
                frame = inspect.currentframe().f_back
                context = frame.f_locals
                del frame
        tables = [
            row[0] for row in self.connection.query('SHOW TABLES in `%s`' % self.database)
            if lookup_class_name('`{db}`.`{tab}`'.format(db=self.database, tab=row[0]), context, 0) is None]
        master_classes = (
            Settingstable, AutoImported, AutoComputed,
            Lookup, Manual, Imported, Computed,
        )
        part_tables = []
        for table_name in tables:
            class_name = to_camel_case(table_name)
            if class_name not in context:
                try:
                    cls = next(cls for cls in master_classes if re.fullmatch(cls.tier_regexp, table_name))
                except StopIteration:
                    if re.fullmatch(Part.tier_regexp, table_name):
                        part_tables.append(table_name)
                else:
                    # declare and decorate master relation classes
                    context[class_name] = self(type(class_name, (cls,), dict()), context=context)

        # attach parts to masters
        for table_name in part_tables:
            groups = re.fullmatch(Part.tier_regexp, table_name).groupdict()
            class_name = to_camel_case(groups['part'])
            try:
                master_class = context[to_camel_case(groups['master'])]
            except KeyError:
                raise DataJointError('The table %s does not follow DataJoint naming conventions' % table_name)
            part_class = type(class_name, (Part,), dict(definition=...))
            part_class._master = master_class
            self._decorate_table(part_class, context=context, assert_declared=True)
            setattr(master_class, class_name, part_class)

    def drop(self, force=False):
        """
        Drop the associated schema if it exists
        """
        self._assert_activation()
        if not self.exists:
            logger.info("Schema named `{database}` does not exist. Doing nothing.".format(database=self.database))
        elif (not config['safemode'] or
              force or
              user_choice("Proceed to delete entire schema `%s`?" % self.database, default='no') == 'yes'):
            logger.info("Dropping `{database}`.".format(database=self.database))
            try:
                self.connection.query("DROP DATABASE `{database}`".format(database=self.database))
                logger.info("Schema `{database}` was dropped successfully.".format(database=self.database))
            except pymysql.OperationalError:
                raise DataJointError("An attempt to drop schema `{database}` "
                                     "has failed. Check permissions.".format(database=self.database))

    @property
    def exists(self):
        """
        :return: true if the associated schema exists on the server
        """
        self._assert_activation()
        cur = self.connection.query("SHOW DATABASES LIKE '{database}'".format(database=self.database))
        return cur.rowcount > 0

<<<<<<< HEAD
    def process_table_class(self, table_class, context, assert_declared=False):
        """
        assign schema properties to the relation class and declare the table
        """
        table_class.database = self.database
        table_class._connection = self.connection
        table_class._heading = Heading()
        table_class.declaration_context = context

        # instantiate the class, declare the table if not already
        instance = table_class()
        is_declared = instance.is_declared
        if not is_declared:
            if not self.create_tables or assert_declared:
                raise DataJointError('Table `%s` not declared' % instance.table_name)
            else:
                instance.declare(context)
        is_declared = is_declared or instance.is_declared

        # add table definition to the doc string
        if isinstance(table_class.definition, str):
            table_class.__doc__ = (table_class.__doc__ or "") + "\nTable definition:\n\n" + table_class.definition

        # fill values in Lookup tables from their contents property
        if isinstance(instance, Lookup) and hasattr(instance, 'contents') and is_declared:
            contents = list(instance.contents)
            if len(contents) > len(instance):
                if instance.heading.has_autoincrement:
                    warnings.warn(
                        'Contents has changed but cannot be inserted because {table} has autoincrement.'.format(
                            table=instance.__class__.__name__))
                else:
                    instance.insert(contents, skip_duplicates=True)

    def __call__(self, cls, *, context=None):
        """
        Binds the supplied class to a schema. This is intended to be used as a decorator.
        :param cls: class to decorate.
        :param context: supplied when called from spawn_missing_classes
        """
        context = context or self.context or inspect.currentframe().f_back.f_locals
        if issubclass(cls, Part):
            raise DataJointError(
                'The schema decorator should not be applied to Part relations'
            )

        is_automaker = issubclass(
            cls, (AutoComputed, AutoImported, Settingstable))

        if not config['enable_automakers'] and is_automaker:
            raise DataJointError(
                'Enable automakers in config to use '
                'AutoComputed and AutoImported tables.'
            )

        elif not config['enable_python_native_blobs'] and is_automaker:
            raise DataJointError(
                'Enable native python blobs to use'
                'Autocomputed and AutoImported tables.'
            )

        if issubclass(cls, (AutoComputed, AutoImported)):
            context[cls.settings_table.name] = self(
                cls.settings_table, context=context
            )
            cls.set_true_definition()

        self.process_table_class(
            cls, context=dict(context, self=cls, **{cls.name: cls})
        )

        # Process part relations
        for part in ordered_dir(cls):
            if part[0].isupper():
                part = getattr(cls, part)
                if inspect.isclass(part) and issubclass(part, Part):
                    part._master = cls
                    # allow addressing master by name or keyword 'master'
                    self.process_table_class(part, context=dict(
                        context, master=cls, self=part, **{cls.name: cls}))
        return cls

=======
>>>>>>> 6bae9ce8
    @property
    def jobs(self):
        """
        schema.jobs provides a view of the job reservation table for the schema
        :return: jobs table
        """
        self._assert_activation()
        if self._jobs is None:
            self._jobs = JobTable(self.connection, self.database)
        return self._jobs

    @property
    def code(self):
        self._assert_activation()
        return self.save()

    def save(self, python_filename=None):
        """
        Generate the code for a module that recreates the schema.
        This method is in preparation for a future release and is not officially supported.
        :return: a string containing the body of a complete Python module defining this schema.
        """
        self._assert_activation()
        module_count = itertools.count()
        # add virtual modules for referenced modules with names vmod0, vmod1, ...
        module_lookup = collections.defaultdict(lambda: 'vmod' + str(next(module_count)))
        db = self.database

        def make_class_definition(table):
            tier = _get_tier(table).__name__
            class_name = table.split('.')[1].strip('`')
            indent = ''
            if tier == 'Part':
                class_name = class_name.split('__')[1]
                indent += '    '
            class_name = to_camel_case(class_name)

            def replace(s):
                d, tab = s.group(1), s.group(2)
                return ('' if d == db else (module_lookup[d]+'.')) + to_camel_case(tab)

            return ('' if tier == 'Part' else '@schema\n') + \
                '{indent}class {class_name}(dj.{tier}):\n{indent}    definition = """\n{indent}    {defi}"""'.format(
                    class_name=class_name,
                    indent=indent,
                    tier=tier,
                    defi=re.sub(
                        r'`([^`]+)`.`([^`]+)`', replace,
                        FreeTable(self.connection, table).describe(printout=False).replace('\n', '\n    ' + indent)))

        diagram = Diagram(self)
        body = '\n\n\n'.join(make_class_definition(table) for table in diagram.topological_sort())
        python_code = '\n\n\n'.join((
            '"""This module was auto-generated by datajoint from an existing schema"""',
            "import datajoint as dj\n\nschema = dj.Schema('{db}')".format(db=db),
            '\n'.join("{module} = dj.VirtualModule('{module}', '{schema_name}')".format(module=v, schema_name=k)
                      for k, v in module_lookup.items()), body))
        if python_filename is None:
            return python_code
        else:
            with open(python_filename, 'wt') as f:
                f.write(python_code)


class VirtualModule(types.ModuleType):
    """
    A virtual module imitates a Python module representing a DataJoint schema from table definitions in the database.
    It declares the schema objects and a class for each table.
    """
    def __init__(self, module_name, schema_name, *, create_schema=False,
                 create_tables=False, connection=None, add_objects=None):
        """
        Creates a python module with the given name from the name of a schema on the server and
        automatically adds classes to it corresponding to the tables in the schema.
        :param module_name: displayed module name
        :param schema_name: name of the database in mysql
        :param create_schema: if True, create the schema on the database server
        :param create_tables: if True, module.schema can be used as the decorator for declaring new
        :param connection: a dj.Connection object to pass into the schema
        :param add_objects: additional objects to add to the module
        :return: the python module containing classes from the schema object and the table classes
        """
        super(VirtualModule, self).__init__(name=module_name)
        _schema = Schema(schema_name, create_schema=create_schema, create_tables=create_tables,
                         connection=connection)
        if add_objects:
            self.__dict__.update(add_objects)
        self.__dict__['schema'] = _schema
        _schema.spawn_missing_classes(context=self.__dict__)


def list_schemas(connection=None):
    """
    :param connection: a dj.Connection object
    :return: list of all accessible schemas on the server
    """
    return [r[0] for r in (connection or conn()).query('SHOW SCHEMAS') if r[0] not in {'information_schema'}]<|MERGE_RESOLUTION|>--- conflicted
+++ resolved
@@ -145,6 +145,28 @@
         context = context or self.context or inspect.currentframe().f_back.f_locals
         if issubclass(cls, Part):
             raise DataJointError('The schema decorator should not be applied to Part relations')
+        # automaker specific
+        is_automaker = issubclass(
+            cls, (AutoComputed, AutoImported, Settingstable))
+
+        if not config['enable_automakers'] and is_automaker:
+            raise DataJointError(
+                'Enable automakers in config to use '
+                'AutoComputed and AutoImported tables.'
+            )
+
+        elif not config['enable_python_native_blobs'] and is_automaker:
+            raise DataJointError(
+                'Enable native python blobs to use'
+                'Autocomputed and AutoImported tables.'
+            )
+
+        if issubclass(cls, (AutoComputed, AutoImported)):
+            context[cls.settings_table.name] = self(
+                cls.settings_table, context=context
+            )
+            cls.set_true_definition()
+        # normal datajoint continues
         if self.is_activated:
             self._decorate_master(cls, context)
         else:
@@ -156,7 +178,7 @@
         :param cls: the master class to process
         :param context: the class' declaration context
         """
-        self._decorate_table(cls, context=dict(context, self=cls, **{cls.__name__: cls}))
+        self._decorate_table(cls, context=dict(context, self=cls, **{cls.name: cls}))
         # Process part tables
         for part in ordered_dir(cls):
             if part[0].isupper():
@@ -165,7 +187,7 @@
                     part._master = cls
                     # allow addressing master by name or keyword 'master'
                     self._decorate_table(part, context=dict(
-                        context, master=cls, self=part, **{cls.__name__: cls}))
+                        context, master=cls, self=part, **{cls.name: cls}))
 
     def _decorate_table(self, table_class, context, assert_declared=False):
         """
@@ -201,7 +223,7 @@
                 if instance.heading.has_autoincrement:
                     warnings.warn(
                         'Contents has changed but cannot be inserted because {table} has autoincrement.'.format(
-                            table=instance.__class__.__name__))
+                            table=instance.name))
                 else:
                     instance.insert(contents, skip_duplicates=True)
 
@@ -302,91 +324,6 @@
         cur = self.connection.query("SHOW DATABASES LIKE '{database}'".format(database=self.database))
         return cur.rowcount > 0
 
-<<<<<<< HEAD
-    def process_table_class(self, table_class, context, assert_declared=False):
-        """
-        assign schema properties to the relation class and declare the table
-        """
-        table_class.database = self.database
-        table_class._connection = self.connection
-        table_class._heading = Heading()
-        table_class.declaration_context = context
-
-        # instantiate the class, declare the table if not already
-        instance = table_class()
-        is_declared = instance.is_declared
-        if not is_declared:
-            if not self.create_tables or assert_declared:
-                raise DataJointError('Table `%s` not declared' % instance.table_name)
-            else:
-                instance.declare(context)
-        is_declared = is_declared or instance.is_declared
-
-        # add table definition to the doc string
-        if isinstance(table_class.definition, str):
-            table_class.__doc__ = (table_class.__doc__ or "") + "\nTable definition:\n\n" + table_class.definition
-
-        # fill values in Lookup tables from their contents property
-        if isinstance(instance, Lookup) and hasattr(instance, 'contents') and is_declared:
-            contents = list(instance.contents)
-            if len(contents) > len(instance):
-                if instance.heading.has_autoincrement:
-                    warnings.warn(
-                        'Contents has changed but cannot be inserted because {table} has autoincrement.'.format(
-                            table=instance.__class__.__name__))
-                else:
-                    instance.insert(contents, skip_duplicates=True)
-
-    def __call__(self, cls, *, context=None):
-        """
-        Binds the supplied class to a schema. This is intended to be used as a decorator.
-        :param cls: class to decorate.
-        :param context: supplied when called from spawn_missing_classes
-        """
-        context = context or self.context or inspect.currentframe().f_back.f_locals
-        if issubclass(cls, Part):
-            raise DataJointError(
-                'The schema decorator should not be applied to Part relations'
-            )
-
-        is_automaker = issubclass(
-            cls, (AutoComputed, AutoImported, Settingstable))
-
-        if not config['enable_automakers'] and is_automaker:
-            raise DataJointError(
-                'Enable automakers in config to use '
-                'AutoComputed and AutoImported tables.'
-            )
-
-        elif not config['enable_python_native_blobs'] and is_automaker:
-            raise DataJointError(
-                'Enable native python blobs to use'
-                'Autocomputed and AutoImported tables.'
-            )
-
-        if issubclass(cls, (AutoComputed, AutoImported)):
-            context[cls.settings_table.name] = self(
-                cls.settings_table, context=context
-            )
-            cls.set_true_definition()
-
-        self.process_table_class(
-            cls, context=dict(context, self=cls, **{cls.name: cls})
-        )
-
-        # Process part relations
-        for part in ordered_dir(cls):
-            if part[0].isupper():
-                part = getattr(cls, part)
-                if inspect.isclass(part) and issubclass(part, Part):
-                    part._master = cls
-                    # allow addressing master by name or keyword 'master'
-                    self.process_table_class(part, context=dict(
-                        context, master=cls, self=part, **{cls.name: cls}))
-        return cls
-
-=======
->>>>>>> 6bae9ce8
     @property
     def jobs(self):
         """
