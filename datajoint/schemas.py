--- conflicted
+++ resolved
@@ -318,10 +318,7 @@
         This method is in preparation for a future release and is not officially supported.
         :return: a string containing the body of a complete Python module defining this schema.
         """
-<<<<<<< HEAD
-        self._assert_activation()
-=======
->>>>>>> 5cdc560a
+        self._assert_activation()
         module_count = itertools.count()
         # add virtual modules for referenced modules with names vmod0, vmod1, ...
         module_lookup = collections.defaultdict(lambda: 'vmod' + str(next(module_count)))
@@ -336,25 +333,20 @@
                 indent += '    '
             class_name = to_camel_case(class_name)
 
-<<<<<<< HEAD
             def replace(s):
-                d, tab = s.group(1), s.group(2)
-                return ('' if d == db else (module_lookup[d]+'.')) + to_camel_case(tab)
-=======
-            def repl(s):
                 d, tabs = s.group(1), s.group(2)
                 return ('' if d == db else (module_lookup[d]+'.')) + '.'.join(
                     to_camel_case(tab) for tab in tabs.lstrip('__').split('__'))
->>>>>>> 5cdc560a
 
             return ('' if tier == 'Part' else '\n@schema\n') + \
-                '{indent}class {class_name}(dj.{tier}):\n{indent}    definition = """\n{indent}    {defi}"""'.format(
+                   '{indent}class {class_name}(dj.{tier}):\n{indent}    definition = """\n{indent}    {defi}"""'.format(
                     class_name=class_name,
                     indent=indent,
                     tier=tier,
                     defi=re.sub(
                         r'`([^`]+)`.`([^`]+)`', replace,
-                        FreeTable(self.connection, table).describe(printout=False).replace('\n', '\n    ' + indent)))
+                        FreeTable(self.connection, table).describe(printout=False).replace(
+                            '\n', '\n    ' + indent)))
 
         diagram = Diagram(self)
         body = '\n\n'.join(make_class_definition(table) for table in diagram.topological_sort())
