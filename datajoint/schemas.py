import warnings
import pymysql
import logging
import inspect
import re
import itertools
import collections
from .connection import conn
from .diagram import Diagram, _get_tier
from .settings import config
from .errors import DataJointError
from .jobs import JobTable
from .external import ExternalMapping
from .heading import Heading
from .utils import user_choice, to_camel_case
from .user_tables import Computed, Imported, Manual, Lookup
from .part_table import Part
from .auto_tables import AutoComputed, AutoImported
from .settings_table import Settingstable
from .table import lookup_class_name, Log, FreeTable
import types

logger = logging.getLogger(__name__)


def ordered_dir(class_):
    """
    List (most) attributes of the class including inherited ones, similar to `dir` build-in function,
    but respects order of attribute declaration as much as possible.
    This becomes unnecessary in Python 3.6+ as dicts became ordered.
    :param class_: class to list members for
    :return: a list of attributes declared in class_ and its superclasses
    """
    attr_list = list()
    for c in reversed(class_.mro()):
        attr_list.extend(e for e in (
            c._ordered_class_members if hasattr(c, '_ordered_class_members') else c.__dict__)
            if e not in attr_list)
    return attr_list


class Schema:
    """
    A schema object is a decorator for UserTable classes that binds them to their database.
    It also specifies the namespace `context` in which other UserTable classes are defined.
    """

    def __init__(self, schema_name=None, context=None, *, connection=None, create_schema=True,
                 create_tables=True, add_objects=None):
        """
        Associate database schema `schema_name`. If the schema does not exist, attempt to create it on the server.

        If the schema_name is omitted, then schema.activate(..) must be called later to associate with the database.

        :param schema_name: the database schema to associate.
        :param context: dictionary for looking up foreign key references, leave None to use local context.
        :param connection: Connection object. Defaults to datajoint.conn().
        :param create_schema: When False, do not create the schema and raise an error if missing.
        :param create_tables: When False, do not create tables and raise errors when accessing missing tables.
        :param add_objects: a mapping with additional objects to make available to the context in which table classes
        are declared.
        """
        self._log = None
        self.connection = connection
        self.database = None
        self.context = context
        self.create_schema = create_schema
        self.create_tables = create_tables
        self._jobs = None
        self.external = ExternalMapping(self)
        self.add_objects = add_objects
        self.declare_list = []
        if schema_name:
            self.activate(schema_name)

    def activate(self, schema_name, *, connection=None, create_schema=True,
                 create_tables=None, add_objects=None):
        """
        Associate database schema `schema_name`. If the schema does not exist, attempt to create it on the server.
        :param schema_name: the database schema to associate.
        :param connection: Connection object. Defaults to datajoint.conn().
        :param create_schema: When False, do not create the schema and raise an error if missing.
        :param create_tables: When False, do not create tables and raise errors when accessing missing tables.
        :param add_objects: a mapping with additional objects to make available to the context in which table classes
        are declared.
        """
        if schema_name is None:
            if self.is_activated:
                return
            raise DataJointError("Please provide a schema_name to activate the schema.")
        if self.is_activated:
            if self.database == schema_name:  # already activated
                return
            raise DataJointError("The schema is already activated for schema {db}.".format(db=self.database))
        if connection is not None:
            self.connection = connection
        if self.connection is None:
            self.connection = conn()
        self.database = schema_name
        if create_schema is not None:
            self.create_schema = create_schema
        if create_tables is not None:
            self.create_tables = create_tables
        if add_objects:
            self.add_objects = add_objects
        if not self.exists:
            if not create_schema or not self.database:
                raise DataJointError(
                    "Database named `{name}` was not defined. "
                    "Set argument create_schema=True to create it.".format(name=schema_name))
            else:
                # create database
                logger.info("Creating schema `{name}`.".format(name=schema_name))
                try:
                    self.connection.query("CREATE DATABASE `{name}`".format(name=schema_name))
                except pymysql.OperationalError:
                    raise DataJointError(
                        "Schema `{name}` does not exist and could not be created. "
                        "Check permissions.".format(name=schema_name))
                else:
                    self.log('created')
        self.log('connect')
        self.connection.register(self)

        # decorate all tables
        for cls, context in self.declare_list:
            if self.add_objects:
                context = dict(context, **self.add_objects)
            self._decorate_master(cls, context)

    @property
    def is_activated(self):
        return self.database is not None

    def _assert_activation(self, message="The schema must be activated first."):
        if not self.is_activated:
            raise DataJointError(message)

    def __call__(self, cls, *, context=None):
        """
        Binds the supplied class to a schema. This is intended to be used as a decorator.
        :param cls: class to decorate.
        :param context: supplied when called from spawn_missing_classes
        """
        context = context or self.context or inspect.currentframe().f_back.f_locals
        if issubclass(cls, Part):
            raise DataJointError('The schema decorator should not be applied to Part relations')
<<<<<<< HEAD
        # automaker specific
        is_automaker = issubclass(
            cls, (AutoComputed, AutoImported, Settingstable))

        if not config['enable_automakers'] and is_automaker:
            raise DataJointError(
                'Enable automakers in config to use '
                'AutoComputed and AutoImported tables.'
            )

        elif not config['enable_python_native_blobs'] and is_automaker:
            raise DataJointError(
                'Enable native python blobs to use'
                'Autocomputed and AutoImported tables.'
            )

        if issubclass(cls, (AutoComputed, AutoImported)):
            context[cls.settings_table.name] = self(
                cls.settings_table, context=context
            )
            cls.set_true_definition()
        # normal datajoint continues
=======
>>>>>>> 952607c3
        if self.is_activated:
            self._decorate_master(cls, context)
        else:
            self.declare_list.append((cls, context))
        return cls

    def _decorate_master(self, cls, context):
        """
        :param cls: the master class to process
        :param context: the class' declaration context
        """
<<<<<<< HEAD
        self._decorate_table(cls, context=dict(context, self=cls, **{cls.name: cls}))
=======
        self._decorate_table(cls, context=dict(context, self=cls, **{cls.__name__: cls}))
>>>>>>> 952607c3
        # Process part tables
        for part in ordered_dir(cls):
            if part[0].isupper():
                part = getattr(cls, part)
                if inspect.isclass(part) and issubclass(part, Part):
                    part._master = cls
                    # allow addressing master by name or keyword 'master'
                    self._decorate_table(part, context=dict(
<<<<<<< HEAD
                        context, master=cls, self=part, **{cls.name: cls}))
=======
                        context, master=cls, self=part, **{cls.__name__: cls}))
>>>>>>> 952607c3

    def _decorate_table(self, table_class, context, assert_declared=False):
        """
        assign schema properties to the table class and declare the table
        """
        table_class.database = self.database
        table_class._connection = self.connection
        table_class._heading = Heading(table_info=dict(
            conn=self.connection,
            database=self.database,
            table_name=table_class.table_name,
            context=context))
        table_class._support = [table_class.full_table_name]
        table_class.declaration_context = context

        # instantiate the class, declare the table if not already
        instance = table_class()
        is_declared = instance.is_declared
        if not is_declared:
            if not self.create_tables or assert_declared:
                raise DataJointError('Table `%s` not declared' % instance.table_name)
            instance.declare(context)
        is_declared = is_declared or instance.is_declared

        # add table definition to the doc string
        if isinstance(table_class.definition, str):
            table_class.__doc__ = (table_class.__doc__ or "") + "\nTable definition:\n\n" + table_class.definition

        # fill values in Lookup tables from their contents property
        if isinstance(instance, Lookup) and hasattr(instance, 'contents') and is_declared:
            contents = list(instance.contents)
            if len(contents) > len(instance):
                if instance.heading.has_autoincrement:
<<<<<<< HEAD
                    warnings.warn(
                        'Contents has changed but cannot be inserted because {table} has autoincrement.'.format(
                            table=instance.name))
=======
                    warnings.warn(('Contents has changed but cannot be inserted because '
                                  '{table} has autoincrement.').format(
                        table=instance.__class__.__name__))
>>>>>>> 952607c3
                else:
                    instance.insert(contents, skip_duplicates=True)

    @property
    def log(self):
        self._assert_activation()
        if self._log is None:
            self._log = Log(self.connection, self.database)
        return self._log

    def __repr__(self):
        return 'Schema `{name}`\n'.format(name=self.database)

    @property
    def size_on_disk(self):
        """
        :return: size of the entire schema in bytes
        """
        self._assert_activation()
        return int(self.connection.query(
            """
            SELECT SUM(data_length + index_length)
            FROM information_schema.tables WHERE table_schema='{db}'
            """.format(db=self.database)).fetchone()[0])

    def spawn_missing_classes(self, context=None):
        """
        Creates the appropriate python user relation classes from tables in the schema and places them
        in the context.
        :param context: alternative context to place the missing classes into, e.g. locals()
        """
        self._assert_activation()
        if context is None:
            if self.context is not None:
                context = self.context
            else:
                # if context is missing, use the calling namespace
                frame = inspect.currentframe().f_back
                context = frame.f_locals
                del frame
        tables = [
            row[0] for row in self.connection.query('SHOW TABLES in `%s`' % self.database)
            if lookup_class_name('`{db}`.`{tab}`'.format(db=self.database, tab=row[0]), context, 0) is None]
        master_classes = (
            Settingstable, AutoImported, AutoComputed,
            Lookup, Manual, Imported, Computed,
        )
        part_tables = []
        for table_name in tables:
            class_name = to_camel_case(table_name)
            if class_name not in context:
                try:
                    cls = next(cls for cls in master_classes if re.fullmatch(cls.tier_regexp, table_name))
                except StopIteration:
                    if re.fullmatch(Part.tier_regexp, table_name):
                        part_tables.append(table_name)
                else:
                    # declare and decorate master relation classes
                    context[class_name] = self(type(class_name, (cls,), dict()), context=context)

        # attach parts to masters
        for table_name in part_tables:
            groups = re.fullmatch(Part.tier_regexp, table_name).groupdict()
            class_name = to_camel_case(groups['part'])
            try:
                master_class = context[to_camel_case(groups['master'])]
            except KeyError:
                raise DataJointError('The table %s does not follow DataJoint naming conventions' % table_name)
            part_class = type(class_name, (Part,), dict(definition=...))
            part_class._master = master_class
            self._decorate_table(part_class, context=context, assert_declared=True)
            setattr(master_class, class_name, part_class)

    def drop(self, force=False):
        """
        Drop the associated schema if it exists
        """
        self._assert_activation()
        if not self.exists:
            logger.info("Schema named `{database}` does not exist. Doing nothing.".format(database=self.database))
        elif (not config['safemode'] or
              force or
              user_choice("Proceed to delete entire schema `%s`?" % self.database, default='no') == 'yes'):
            logger.info("Dropping `{database}`.".format(database=self.database))
            try:
                self.connection.query("DROP DATABASE `{database}`".format(database=self.database))
                logger.info("Schema `{database}` was dropped successfully.".format(database=self.database))
            except pymysql.OperationalError:
                raise DataJointError("An attempt to drop schema `{database}` "
                                     "has failed. Check permissions.".format(database=self.database))

    @property
    def exists(self):
        """
        :return: true if the associated schema exists on the server
        """
        self._assert_activation()
        cur = self.connection.query("SHOW DATABASES LIKE '{database}'".format(database=self.database))
        return cur.rowcount > 0

    @property
    def jobs(self):
        """
        schema.jobs provides a view of the job reservation table for the schema
        :return: jobs table
        """
        self._assert_activation()
        if self._jobs is None:
            self._jobs = JobTable(self.connection, self.database)
        return self._jobs

    @property
    def code(self):
        self._assert_activation()
        return self.save()

    def save(self, python_filename=None):
        """
        Generate the code for a module that recreates the schema.
        This method is in preparation for a future release and is not officially supported.
        :return: a string containing the body of a complete Python module defining this schema.
        """
        self._assert_activation()
        module_count = itertools.count()
        # add virtual modules for referenced modules with names vmod0, vmod1, ...
        module_lookup = collections.defaultdict(lambda: 'vmod' + str(next(module_count)))
        db = self.database

        def make_class_definition(table):
            tier = _get_tier(table).__name__
            class_name = table.split('.')[1].strip('`')
            indent = ''
            if tier == 'Part':
                class_name = class_name.split('__')[-1]
                indent += '    '
            class_name = to_camel_case(class_name)

            def replace(s):
<<<<<<< HEAD
                d, tab = s.group(1), s.group(2)
                return ('' if d == db else (module_lookup[d]+'.')) + to_camel_case(tab)
=======
                d, tabs = s.group(1), s.group(2)
                return ('' if d == db else (module_lookup[d]+'.')) + '.'.join(
                    to_camel_case(tab) for tab in tabs.lstrip('__').split('__'))
>>>>>>> 952607c3

            return ('' if tier == 'Part' else '\n@schema\n') + (
                '{indent}class {class_name}(dj.{tier}):\n'
                '{indent}    definition = """\n'
                '{indent}    {defi}"""').format(
                    class_name=class_name,
                    indent=indent,
                    tier=tier,
<<<<<<< HEAD
                    defi=re.sub(
                        r'`([^`]+)`.`([^`]+)`', replace,
                        FreeTable(self.connection, table).describe(printout=False).replace('\n', '\n    ' + indent)))
=======
                    defi=re.sub(r'`([^`]+)`.`([^`]+)`', replace,
                                FreeTable(self.connection, table).describe(printout=False)
                                ).replace('\n', '\n    ' + indent))
>>>>>>> 952607c3

        diagram = Diagram(self)
        body = '\n\n'.join(make_class_definition(table) for table in diagram.topological_sort())
        python_code = '\n\n'.join((
            '"""This module was auto-generated by datajoint from an existing schema"""',
            "import datajoint as dj\n\nschema = dj.Schema('{db}')".format(db=db),
            '\n'.join("{module} = dj.VirtualModule('{module}', '{schema_name}')".format(module=v, schema_name=k)
                      for k, v in module_lookup.items()), body))
        if python_filename is None:
            return python_code
        else:
            with open(python_filename, 'wt') as f:
                f.write(python_code)

    def list_tables(self):
        """
        Return a list of all tables in the schema except tables with ~ in first character such
        as ~logs and ~job
        :return: A list of table names in their raw datajoint naming convection form
        """

        return [table_name for (table_name,) in self.connection.query("""
            SELECT table_name FROM information_schema.tables
            WHERE table_schema = %s and table_name NOT LIKE '~%%'""", args=(self.database))]


class VirtualModule(types.ModuleType):
    """
    A virtual module imitates a Python module representing a DataJoint schema from table definitions in the database.
    It declares the schema objects and a class for each table.
    """
    def __init__(self, module_name, schema_name, *, create_schema=False,
                 create_tables=False, connection=None, add_objects=None):
        """
        Creates a python module with the given name from the name of a schema on the server and
        automatically adds classes to it corresponding to the tables in the schema.
        :param module_name: displayed module name
        :param schema_name: name of the database in mysql
        :param create_schema: if True, create the schema on the database server
        :param create_tables: if True, module.schema can be used as the decorator for declaring new
        :param connection: a dj.Connection object to pass into the schema
        :param add_objects: additional objects to add to the module
        :return: the python module containing classes from the schema object and the table classes
        """
        super(VirtualModule, self).__init__(name=module_name)
        _schema = Schema(schema_name, create_schema=create_schema, create_tables=create_tables,
                         connection=connection)
        if add_objects:
            self.__dict__.update(add_objects)
        self.__dict__['schema'] = _schema
        _schema.spawn_missing_classes(context=self.__dict__)


def list_schemas(connection=None):
    """
    :param connection: a dj.Connection object
    :return: list of all accessible schemas on the server
    """
    return [r[0] for r in (connection or conn()).query('SHOW SCHEMAS') if r[0] not in {'information_schema'}]<|MERGE_RESOLUTION|>--- conflicted
+++ resolved
@@ -145,7 +145,6 @@
         context = context or self.context or inspect.currentframe().f_back.f_locals
         if issubclass(cls, Part):
             raise DataJointError('The schema decorator should not be applied to Part relations')
-<<<<<<< HEAD
         # automaker specific
         is_automaker = issubclass(
             cls, (AutoComputed, AutoImported, Settingstable))
@@ -168,8 +167,6 @@
             )
             cls.set_true_definition()
         # normal datajoint continues
-=======
->>>>>>> 952607c3
         if self.is_activated:
             self._decorate_master(cls, context)
         else:
@@ -181,11 +178,7 @@
         :param cls: the master class to process
         :param context: the class' declaration context
         """
-<<<<<<< HEAD
         self._decorate_table(cls, context=dict(context, self=cls, **{cls.name: cls}))
-=======
-        self._decorate_table(cls, context=dict(context, self=cls, **{cls.__name__: cls}))
->>>>>>> 952607c3
         # Process part tables
         for part in ordered_dir(cls):
             if part[0].isupper():
@@ -194,11 +187,7 @@
                     part._master = cls
                     # allow addressing master by name or keyword 'master'
                     self._decorate_table(part, context=dict(
-<<<<<<< HEAD
                         context, master=cls, self=part, **{cls.name: cls}))
-=======
-                        context, master=cls, self=part, **{cls.__name__: cls}))
->>>>>>> 952607c3
 
     def _decorate_table(self, table_class, context, assert_declared=False):
         """
@@ -232,15 +221,10 @@
             contents = list(instance.contents)
             if len(contents) > len(instance):
                 if instance.heading.has_autoincrement:
-<<<<<<< HEAD
                     warnings.warn(
-                        'Contents has changed but cannot be inserted because {table} has autoincrement.'.format(
-                            table=instance.name))
-=======
-                    warnings.warn(('Contents has changed but cannot be inserted because '
-                                  '{table} has autoincrement.').format(
-                        table=instance.__class__.__name__))
->>>>>>> 952607c3
+                        "Contents has changed but cannot be inserted because "
+                        "{table} has autoincrement.".format(table=instance.name)
+                    )
                 else:
                     instance.insert(contents, skip_duplicates=True)
 
@@ -379,14 +363,9 @@
             class_name = to_camel_case(class_name)
 
             def replace(s):
-<<<<<<< HEAD
-                d, tab = s.group(1), s.group(2)
-                return ('' if d == db else (module_lookup[d]+'.')) + to_camel_case(tab)
-=======
                 d, tabs = s.group(1), s.group(2)
                 return ('' if d == db else (module_lookup[d]+'.')) + '.'.join(
                     to_camel_case(tab) for tab in tabs.lstrip('__').split('__'))
->>>>>>> 952607c3
 
             return ('' if tier == 'Part' else '\n@schema\n') + (
                 '{indent}class {class_name}(dj.{tier}):\n'
@@ -395,15 +374,9 @@
                     class_name=class_name,
                     indent=indent,
                     tier=tier,
-<<<<<<< HEAD
-                    defi=re.sub(
-                        r'`([^`]+)`.`([^`]+)`', replace,
-                        FreeTable(self.connection, table).describe(printout=False).replace('\n', '\n    ' + indent)))
-=======
                     defi=re.sub(r'`([^`]+)`.`([^`]+)`', replace,
                                 FreeTable(self.connection, table).describe(printout=False)
                                 ).replace('\n', '\n    ' + indent))
->>>>>>> 952607c3
 
         diagram = Diagram(self)
         body = '\n\n'.join(make_class_definition(table) for table in diagram.topological_sort())
