import numpy as np
from collections import namedtuple, defaultdict
from itertools import chain
import re
import logging
from .errors import DataJointError, _support_filepath_types, FILEPATH_FEATURE_SWITCH
from .declare import UUID_DATA_TYPE, SPECIAL_TYPES, TYPE_PATTERN, EXTERNAL_TYPES, NATIVE_TYPES
from .utils import OrderedDict
from .attribute_adapter import get_adapter, AttributeAdapter
from .settings import config


logger = logging.getLogger(__name__)

default_attribute_properties = dict(
    # these default values are set in computed attributes
    name=None, type='expression', in_key=False, nullable=False, default=None,
    comment='calculated attribute',
    autoincrement=False, numeric=None, string=None, uuid=False, is_blob=False,
    is_attachment=False, is_filepath=False,
    is_external=False, adapter=None,
<<<<<<< HEAD
    store=None, unsupported=False, sql_expression=None,
    database=None, dtype=object)
=======
    store=None, unsupported=False, attribute_expression=None, database=None, dtype=object)
>>>>>>> 6bae9ce8


class Attribute(namedtuple('_Attribute', default_attribute_properties)):
    """
    Properties of a table column (attribute)
    """
    def todict(self):
        """Convert namedtuple to dict."""
        return OrderedDict((name, self[i]) for i, name in enumerate(self._fields))

    @property
    def sql_type(self):
<<<<<<< HEAD
        """
        :return: datatype (as string) in database. In most cases, it is the same as self.type
        """
        if self.uuid:
            return UUID_DATA_TYPE
        elif self.adapter is None:
            return self.type
        else:
            return self.adapter.attribute_type
=======
        """ :return: datatype (as string) in database. In most cases, it is the same as self.type """
        return UUID_DATA_TYPE if self.uuid else self.type
>>>>>>> 6bae9ce8

    @property
    def sql_comment(self):
        """ :return: full comment for the SQL declaration. Includes custom type specification """
        return (':uuid:' if self.uuid else '') + self.comment

    @property
    def sql(self):
        """
        Convert primary key attribute tuple into its SQL CREATE TABLE clause.
        Default values are not reflected.
        This is used for declaring foreign keys in referencing tables
        :return: SQL code for attribute declaration
        """
        return '`{name}` {type} NOT NULL COMMENT "{comment}"'.format(
            name=self.name, type=self.sql_type, comment=self.sql_comment)

    @property
    def original_name(self):
        if self.attribute_expression is None:
            return self.name
        assert self.attribute_expression.startswith('`')
        return self.attribute_expression.strip('`')


class Heading:
    """
    Local class for relations' headings.
    Heading contains the property attributes, which is an OrderedDict in which the keys are
    the attribute names and the values are Attributes.
    """

    def __init__(self, attribute_specs=None, table_info=None):
        """
        :param attribute_specs: a list of dicts with the same keys as Attribute
        :param table_info: a dict with information to load the heading from the database
        """
        self.indexes = None
        self.table_info = table_info
        self._table_status = None
        self._attributes = None if attribute_specs is None else OrderedDict(
            (q['name'], Attribute(**q)) for q in attribute_specs)

    def __len__(self):
        return 0 if self.attributes is None else len(self.attributes)

    @property
    def table_status(self):
        if self.table_info is None:
            return None
        if self._table_status is None:
            self._init_from_database()
        return self._table_status

    @property
    def attributes(self):
        if self._attributes is None:
            self._init_from_database()   # lazy loading from database
        return self._attributes

    @property
    def names(self):
        return [k for k in self.attributes]

    @property
    def primary_key(self):
        return [k for k, v in self.attributes.items() if v.in_key]

    @property
    def secondary_attributes(self):
        return [k for k, v in self.attributes.items() if not v.in_key]

    @property
    def blobs(self):
        return [k for k, v in self.attributes.items() if v.is_blob]

    @property
    def non_blobs(self):
        return [k for k, v in self.attributes.items() if not v.is_blob and not v.is_attachment and not v.is_filepath]

    @property
    def new_attributes(self):
        return [k for k, v in self.attributes.items() if v.attribute_expression is not None]

    def __getitem__(self, name):
        """shortcut to the attribute"""
        return self.attributes[name]

    def __repr__(self):
        """
        :return:  heading representation in DataJoint declaration format but without foreign key expansion
        """
        in_key = True
        ret = ''
        if self._table_status is not None:
            ret += '# ' + self.table_status['comment'] + '\n'
        for v in self.attributes.values():
            if in_key and not v.in_key:
                ret += '---\n'
                in_key = False
            ret += '%-20s : %-28s # %s\n' % (
                v.name if v.default is None else '%s=%s' % (v.name, v.default),
                '%s%s' % (v.type, 'auto_increment' if v.autoincrement else ''), v.comment)
        return ret

    @property
    def has_autoincrement(self):
        return any(e.autoincrement for e in self.attributes.values())

    @property
    def as_dtype(self):
        """
        represent the heading as a numpy dtype
        """
        return np.dtype(dict(
            names=self.names,
            formats=[v.dtype for v in self.attributes.values()]))

    def as_sql(self, fields):
        """
        represent heading as the SQL SELECT clause.
        """
        return ','.join('`%s`' % name if self.attributes[name].attribute_expression is None
                        else '%s as `%s`' % (self.attributes[name].attribute_expression, name)
                        for name in fields)

    def __iter__(self):
        return iter(self.attributes)

    def _init_from_database(self):
        """ initialize heading from an existing database table. """
        conn, database, table_name, context = (
            self.table_info[k] for k in ('conn', 'database', 'table_name', 'context'))
        info = conn.query('SHOW TABLE STATUS FROM `{database}` WHERE name="{table_name}"'.format(
            table_name=table_name, database=database), as_dict=True).fetchone()
        if info is None:
            if table_name == '~log':
                logger.warning('Could not create the ~log table')
                return
            raise DataJointError('The table `{database}`.`{table_name}` is not defined.'.format(
                table_name=table_name, database=database))
        self._table_status = {k.lower(): v for k, v in info.items()}
        cur = conn.query(
            'SHOW FULL COLUMNS FROM `{table_name}` IN `{database}`'.format(
                table_name=table_name, database=database), as_dict=True)

        attributes = cur.fetchall()

        rename_map = {
            'Field': 'name',
            'Type': 'type',
            'Null': 'nullable',
            'Default': 'default',
            'Key': 'in_key',
            'Comment': 'comment'}

        fields_to_drop = ('Privileges', 'Collation')

        # rename and drop attributes
        attributes = [{rename_map[k] if k in rename_map else k: v
                       for k, v in x.items() if k not in fields_to_drop}
                      for x in attributes]
        numeric_types = {
            ('float', False): np.float64,
            ('float', True): np.float64,
            ('double', False): np.float64,
            ('double', True): np.float64,
            ('tinyint', False): np.int64,
            ('tinyint', True): np.int64,
            ('smallint', False): np.int64,
            ('smallint', True): np.int64,
            ('mediumint', False): np.int64,
            ('mediumint', True): np.int64,
            ('int', False): np.int64,
            ('int', True): np.int64,
            ('bigint', False): np.int64,
            ('bigint', True): np.uint64}

        sql_literals = ['CURRENT_TIMESTAMP']

        # additional attribute properties
        for attr in attributes:

            attr.update(
                in_key=(attr['in_key'] == 'PRI'),
                database=database,
                nullable=attr['nullable'] == 'YES',
<<<<<<< HEAD
                autoincrement=bool(
                    re.search(r'auto_increment', attr['Extra'], flags=re.I)),
                numeric=any(
                    TYPE_PATTERN[t].match(attr['type'])
                    for t in ('DECIMAL', 'INTEGER', 'FLOAT')),
                string=any(
                    TYPE_PATTERN[t].match(attr['type'])
                    for t in ('ENUM', 'TEMPORAL', 'STRING')),
                is_blob=bool(
                    TYPE_PATTERN['INTERNAL_BLOB'].match(attr['type'])),
                uuid=False, is_attachment=False, is_filepath=False,
                adapter=None,
                store=None, is_external=False, sql_expression=None)
=======
                autoincrement=bool(re.search(r'auto_increment', attr['Extra'], flags=re.I)),
                numeric=any(TYPE_PATTERN[t].match(attr['type']) for t in ('DECIMAL', 'INTEGER', 'FLOAT')),
                string=any(TYPE_PATTERN[t].match(attr['type']) for t in ('ENUM', 'TEMPORAL', 'STRING')),
                is_blob=bool(TYPE_PATTERN['INTERNAL_BLOB'].match(attr['type'])),
                uuid=False, is_attachment=False, is_filepath=False, adapter=None,
                store=None, is_external=False, attribute_expression=None)
>>>>>>> 6bae9ce8

            if any(TYPE_PATTERN[t].match(attr['type']) for t in ('INTEGER', 'FLOAT')):
                attr['type'] = re.sub(r'\(\d+\)', '', attr['type'], count=1)  # strip size off integers and floats
            attr['unsupported'] = not any((attr['is_blob'], attr['numeric'], attr['numeric']))
            attr.pop('Extra')

            # process custom DataJoint types
            special = re.match(r':(?P<type>[^:]+):(?P<comment>.*)', attr['comment'])
            if special:
                special = special.groupdict()
                attr.update(special)
            # process adapted attribute types
            if special and TYPE_PATTERN['ADAPTED'].match(attr['type']):
                adapter_name = special['type']
                # keeping track of attribute type used in adapter
                true_type = re.match(r'(?P<comment>.*);(?P<type>[^:]+);', attr['comment'])
                true_type = true_type.groupdict()
                attr['comment'] = true_type['comment']
                # if adapter in context use it, if not create artificial adapter
                try:
                    if context is None and config['backup_context'] is None:
                        raise DataJointError('Declaration context is not set')
                    attr.update(adapter=get_adapter(context, adapter_name))
                except DataJointError:
                    # if no adapter, then delay the error until the first invocation
                    # but keep at least sql type
                    class AttrA(AttributeAdapter):
                        attribute_type = true_type['type']
                    attr.update(adapter=AttrA())
                else:
                    attr.update(type=attr['adapter'].attribute_type)
                    if not any(r.match(attr['type']) for r in TYPE_PATTERN.values()):
                        raise DataJointError(
                            "Invalid attribute type '{type}' in adapter object <{adapter_name}>.".format(
                                adapter_name=adapter_name, **attr))
                    special = not any(TYPE_PATTERN[c].match(attr['type']) for c in NATIVE_TYPES)

            if special:
                try:
                    category = next(c for c in SPECIAL_TYPES if TYPE_PATTERN[c].match(attr['type']))
                except StopIteration:
                    if attr['type'].startswith('external'):
                        url = "https://docs.datajoint.io/python/admin/5-blob-config.html" \
                              "#migration-between-datajoint-v0-11-and-v0-12"
                        raise DataJointError('Legacy datatype `{type}`. Migrate your external stores to '
                                             'datajoint 0.12: {url}'.format(url=url, **attr)) from None
                    raise DataJointError('Unknown attribute type `{type}`'.format(**attr)) from None
                if category == 'FILEPATH' and not _support_filepath_types():
                    raise DataJointError("""
                        The filepath data type is disabled until complete validation.
                        To turn it on as experimental feature, set the environment variable
                        {env} = TRUE or upgrade datajoint.
                        """.format(env=FILEPATH_FEATURE_SWITCH))
                attr.update(
                    unsupported=False,
                    is_attachment=category in ('INTERNAL_ATTACH', 'EXTERNAL_ATTACH'),
                    is_filepath=category == 'FILEPATH',
                    # INTERNAL_BLOB is not a custom type but is included for completeness
                    is_blob=category in ('INTERNAL_BLOB', 'EXTERNAL_BLOB'),
                    uuid=category == 'UUID',
                    is_external=category in EXTERNAL_TYPES,
                    store=attr['type'].split('@')[1] if category in EXTERNAL_TYPES else None)

            if attr['in_key'] and any((attr['is_blob'], attr['is_attachment'], attr['is_filepath'])):
                raise DataJointError('Blob, attachment, or filepath attributes are not allowed in the primary key')

            if attr['string'] and attr['default'] is not None and attr['default'] not in sql_literals:
                attr['default'] = '"%s"' % attr['default']

            if attr['nullable']:   # nullable fields always default to null
                attr['default'] = 'null'

            # fill out dtype. All floats and non-nullable integers are turned into specific dtypes
            attr['dtype'] = object
            if attr['numeric'] and not attr['adapter']:
                is_integer = TYPE_PATTERN['INTEGER'].match(attr['type'])
                is_float = TYPE_PATTERN['FLOAT'].match(attr['type'])
                if is_integer and not attr['nullable'] or is_float:
                    is_unsigned = bool(re.match('sunsigned', attr['type'], flags=re.I))
                    t = re.sub(r'\(.*\)', '', attr['type'])    # remove parentheses
                    t = re.sub(r' unsigned$', '', t)   # remove unsigned
                    assert (t, is_unsigned) in numeric_types, 'dtype not found for type %s' % t
                    attr['dtype'] = numeric_types[(t, is_unsigned)]

            if attr['adapter']:
                # restore adapted type name
                attr['type'] = adapter_name

        self._attributes = OrderedDict(((q['name'], Attribute(**q)) for q in attributes))

        # Read and tabulate secondary indexes
        keys = defaultdict(dict)
        for item in conn.query('SHOW KEYS FROM `{db}`.`{tab}`'.format(db=database, tab=table_name), as_dict=True):
            if item['Key_name'] != 'PRIMARY':
                keys[item['Key_name']][item['Seq_in_index']] = dict(
                    column=item['Column_name'],
                    unique=(item['Non_unique'] == 0),
                    nullable=item['Null'].lower() == 'yes')
        self.indexes = {
            tuple(item[k]['column'] for k in sorted(item.keys())):
                dict(unique=item[1]['unique'],
                     nullable=any(v['nullable'] for v in item.values()))
            for item in keys.values()}

    def select(self, select_list, rename_map=None, compute_map=None):
        """
        derive a new heading by selecting, renaming, or computing attributes.
        In relational algebra these operators are known as project, rename, and extend.
        :param select_list:  the full list of existing attributes to include
        :param rename_map:  dictionary of renamed attributes: keys=new names, values=old names
        :param compute_map: a direction of computed attributes
        This low-level method performs no error checking.
        """
        rename_map = rename_map or {}
        compute_map = compute_map or {}
        copy_attrs = list()
        for name in self.attributes:
            if name in select_list:
                copy_attrs.append(self.attributes[name].todict())
            copy_attrs.extend((
                dict(self.attributes[old_name].todict(), name=new_name, attribute_expression='`%s`' % old_name)
                for new_name, old_name in rename_map.items() if old_name == name))
        compute_attrs = (dict(default_attribute_properties, name=new_name, attribute_expression=expr)
                         for new_name, expr in compute_map.items())
        return Heading(chain(copy_attrs, compute_attrs))

    def join(self, other):
        """
        Join two headings into a new one.
        It assumes that self and other are headings that share no common dependent attributes.
        """
        return Heading(
            [self.attributes[name].todict() for name in self.primary_key] +
            [other.attributes[name].todict() for name in other.primary_key if name not in self.primary_key] +
            [self.attributes[name].todict() for name in self.secondary_attributes if name not in other.primary_key] +
            [other.attributes[name].todict() for name in other.secondary_attributes if name not in self.primary_key])

    def set_primary_key(self, primary_key):
        """
        Create a new heading with the specified primary key.
        This low-level method performs no error checking.
        """
        return Heading(chain(
            (dict(self.attributes[name].todict(), in_key=True) for name in primary_key),
            (dict(self.attributes[name].todict(), in_key=False) for name in self.names if name not in primary_key)))

    def make_subquery_heading(self):
        """
        Create a new heading with removed attribute sql_expressions.
        Used by subqueries, which resolve the sql_expressions.
        """
        return Heading(dict(v.todict(), attribute_expression=None) for v in self.attributes.values())<|MERGE_RESOLUTION|>--- conflicted
+++ resolved
@@ -19,12 +19,8 @@
     autoincrement=False, numeric=None, string=None, uuid=False, is_blob=False,
     is_attachment=False, is_filepath=False,
     is_external=False, adapter=None,
-<<<<<<< HEAD
-    store=None, unsupported=False, sql_expression=None,
+    store=None, unsupported=False, attribute_expression=None,
     database=None, dtype=object)
-=======
-    store=None, unsupported=False, attribute_expression=None, database=None, dtype=object)
->>>>>>> 6bae9ce8
 
 
 class Attribute(namedtuple('_Attribute', default_attribute_properties)):
@@ -37,7 +33,6 @@
 
     @property
     def sql_type(self):
-<<<<<<< HEAD
         """
         :return: datatype (as string) in database. In most cases, it is the same as self.type
         """
@@ -47,10 +42,6 @@
             return self.type
         else:
             return self.adapter.attribute_type
-=======
-        """ :return: datatype (as string) in database. In most cases, it is the same as self.type """
-        return UUID_DATA_TYPE if self.uuid else self.type
->>>>>>> 6bae9ce8
 
     @property
     def sql_comment(self):
@@ -238,28 +229,12 @@
                 in_key=(attr['in_key'] == 'PRI'),
                 database=database,
                 nullable=attr['nullable'] == 'YES',
-<<<<<<< HEAD
-                autoincrement=bool(
-                    re.search(r'auto_increment', attr['Extra'], flags=re.I)),
-                numeric=any(
-                    TYPE_PATTERN[t].match(attr['type'])
-                    for t in ('DECIMAL', 'INTEGER', 'FLOAT')),
-                string=any(
-                    TYPE_PATTERN[t].match(attr['type'])
-                    for t in ('ENUM', 'TEMPORAL', 'STRING')),
-                is_blob=bool(
-                    TYPE_PATTERN['INTERNAL_BLOB'].match(attr['type'])),
-                uuid=False, is_attachment=False, is_filepath=False,
-                adapter=None,
-                store=None, is_external=False, sql_expression=None)
-=======
                 autoincrement=bool(re.search(r'auto_increment', attr['Extra'], flags=re.I)),
                 numeric=any(TYPE_PATTERN[t].match(attr['type']) for t in ('DECIMAL', 'INTEGER', 'FLOAT')),
                 string=any(TYPE_PATTERN[t].match(attr['type']) for t in ('ENUM', 'TEMPORAL', 'STRING')),
                 is_blob=bool(TYPE_PATTERN['INTERNAL_BLOB'].match(attr['type'])),
                 uuid=False, is_attachment=False, is_filepath=False, adapter=None,
                 store=None, is_external=False, attribute_expression=None)
->>>>>>> 6bae9ce8
 
             if any(TYPE_PATTERN[t].match(attr['type']) for t in ('INTEGER', 'FLOAT')):
                 attr['type'] = re.sub(r'\(\d+\)', '', attr['type'], count=1)  # strip size off integers and floats
