--- conflicted
+++ resolved
@@ -19,12 +19,8 @@
     autoincrement=False, numeric=None, string=None, uuid=False, is_blob=False,
     is_attachment=False, is_filepath=False,
     is_external=False, adapter=None,
-<<<<<<< HEAD
     store=None, unsupported=False, attribute_expression=None,
     database=None, dtype=object)
-=======
-    store=None, unsupported=False, attribute_expression=None, database=None, dtype=object)
->>>>>>> 952607c3
 
 
 class Attribute(namedtuple('_Attribute', default_attribute_properties)):
@@ -37,7 +33,6 @@
 
     @property
     def sql_type(self):
-<<<<<<< HEAD
         """
         :return: datatype (as string) in database. In most cases, it is the same as self.type
         """
@@ -47,10 +42,6 @@
             return self.type
         else:
             return self.adapter.attribute_type
-=======
-        """ :return: datatype (as string) in database. In most cases, it is the same as self.type """
-        return UUID_DATA_TYPE if self.uuid else self.type
->>>>>>> 952607c3
 
     @property
     def sql_comment(self):
@@ -169,15 +160,6 @@
             names=self.names,
             formats=[v.dtype for v in self.attributes.values()]))
 
-<<<<<<< HEAD
-    def as_sql(self, fields):
-        """
-        represent heading as the SQL SELECT clause.
-        """
-        return ','.join('`%s`' % name if self.attributes[name].attribute_expression is None
-                        else '%s as `%s`' % (self.attributes[name].attribute_expression, name)
-                        for name in fields)
-=======
     def as_sql(self, fields, include_aliases=True):
         """
         represent heading as the SQL SELECT clause.
@@ -186,7 +168,6 @@
             '`%s`' % name if self.attributes[name].attribute_expression is None
             else self.attributes[name].attribute_expression + (' as `%s`' % name if include_aliases else '')
             for name in fields)
->>>>>>> 952607c3
 
     def __iter__(self):
         return iter(self.attributes)
