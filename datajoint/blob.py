--- conflicted
+++ resolved
@@ -85,15 +85,12 @@
 
         self.protocol = b"dj0\0"  # when using new blob features
 
-<<<<<<< HEAD
     def set_djpickle(self):
         if not config.get('enable_python_pickle_blobs'):
             raise DataJointError('v0.12+ python pickle blobs disabled.')
 
         self.protocol = b"djp\0"
 
-=======
->>>>>>> c2a7fffc
     def squeeze(self, array, convert_to_scalar=True):
         """
         Simplify the input array - squeeze out all singleton dimensions.
