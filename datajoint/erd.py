import networkx as nx
import re
import functools
import io
import warnings
import inspect
from .table import Table

try:
    from matplotlib import pyplot as plt
    from networkx.drawing.nx_pydot import pydot_layout
    erd_active = True
except:
    erd_active = False

from .user_tables import Manual, Imported, Computed, Lookup, Part
from .errors import DataJointError
from .table import lookup_class_name


user_table_classes = (Manual, Lookup, Computed, Imported, Part)


class _AliasNode:
    """
    special class to indicate aliased foreign keys
    """
    pass


def _get_tier(table_name):
    if not table_name.startswith('`'):
        return _AliasNode
    else:
        try:
            return next(tier for tier in user_table_classes
                        if re.fullmatch(tier.tier_regexp, table_name.split('`')[-2]))
        except StopIteration:
            return None


if not erd_active:
    class ERD:
        """
        Entity relationship diagram, currently disabled due to the lack of required packages: matplotlib and pygraphviz.

        To enable ERD feature, please install matplotlib and pygraphviz. For instructions on how to install
        these two packages, refer to http://docs.datajoint.io/setup/Install-and-connect.html#python and
        http://tutorials.datajoint.io/setting-up/datajoint-python.html
        """

        def __init__(self, *args, **kwargs):
<<<<<<< HEAD
            warnings.warn(
                    'ERD functionality depends on matplotlib and pygraphviz. '
                    'Please install these libraries to enable the ERD feature.')
=======
            warnings.warn('ERD functionality depends on matplotlib and pygraphviz. '
                          'Please install both of these libraries to enable the ERD feature.')
>>>>>>> 5198b86c
else:
    class ERD(nx.DiGraph):
        """
        Entity relationship diagram.

        Usage:

        >>>  erd = Erd(source)

        source can be a base relation object, a base relation class, a schema, or a module that has a schema.

        >>> erd.draw()

        draws the diagram using pyplot

        erd1 + erd2  - combines the two ERDs.
        erd + n   - adds n levels of successors
        erd - n   - adds n levels of predecessors
        Thus dj.ERD(schema.Table)+1-1 defines the diagram of immediate ancestors and descendants of schema.Table

        Note that erd + 1 - 1  may differ from erd - 1 + 1 and so forth.
        Only those tables that are loaded in the connection object are displayed
        """
        def __init__(self, source, context=None):

            if isinstance(source, ERD):
                # copy constructor
                self.nodes_to_show = set(source.nodes_to_show)
                self.context = source.context
                super().__init__(source)
                return

            # get the caller's context
            if context is None:
                frame = inspect.currentframe().f_back
                self.context = dict(frame.f_globals, **frame.f_locals)
                del frame
            else:
                self.context = context

            # find connection in the source
            try:
                connection = source.connection
            except AttributeError:
                try:
                    connection = source.schema.connection
                except AttributeError:
                    raise DataJointError('Could not find database connection in %s' % repr(source[0]))

            # initialize graph from dependencies
            connection.dependencies.load()
            super().__init__(connection.dependencies)

            # Enumerate nodes from all the items in the list
            self.nodes_to_show = set()
            try:
                self.nodes_to_show.add(source.full_table_name)
            except AttributeError:
                try:
                    database = source.database
                except AttributeError:
                    try:
                        database = source.schema.database
                    except AttributeError:
                        raise DataJointError('Cannot plot ERD for %s' % repr(source))
                for node in self:
                    if node.startswith('`%s`' % database):
                        self.nodes_to_show.add(node)

            for full_table_name in self.nodes_to_show:
                #one entry per parent
                parents = connection.dependencies.parents(full_table_name,True)
                
                # all the foreign primary keys
                # set because multiple foreign constraints can be applied on the same local attribute
                foreign_primary_attributes = set(attr for parent in parents.values() for attr in parent['attr_map'].keys())
                
                #distinguished table if table introduces atleast one primary key in the schema
                self.nodes._nodes[full_table_name]['distinguished'] = foreign_primary_attributes < self.nodes._nodes[full_table_name]['primary_key']
                
        @classmethod
        def from_sequence(cls, sequence):
            """
            The join ERD for all objects in sequence
            :param sequence: a sequence (e.g. list, tuple)
            :return: ERD(arg1) + ... + ERD(argn)
            """
            return functools.reduce(lambda x, y: x+y, map(ERD, sequence))

        def add_parts(self):
            """
            Adds to the diagram the part tables of tables already included in the diagram
            :return:
            """
            def is_part(part, master):
                """
                :param part:  `database`.`table_name`
                :param master:   `database`.`table_name`
                :return: True if part is part of master,
                """
                part = [s.strip('`') for s in part.split('.')]
                master = [s.strip('`') for s in master.split('.')]
                return master[0] == part[0] and master[1] + '__' == part[1][:len(master[1])+2]

            self = ERD(self)  # copy
            self.nodes_to_show.update(n for n in self.nodes() if any(is_part(n, m) for m in self.nodes_to_show))
            return self

        def __add__(self, arg):
            """
            :param arg: either another ERD or a positive integer.
            :return: Union of the ERDs when arg is another ERD or an expansion downstream when arg is a positive integer.
            """
            self = ERD(self)   # copy
            try:
                self.nodes_to_show.update(arg.nodes_to_show)
            except AttributeError:
                try:
                    self.nodes_to_show.add(arg.full_table_name)
                except AttributeError:
                    for i in range(arg):
                        new = nx.algorithms.boundary.node_boundary(self, self.nodes_to_show)
                        if not new:
                            break
                        self.nodes_to_show.update(new)
            return self

        def __sub__(self, arg):
            """
            :param arg: either another ERD or a positive integer.
            :return: Difference of the ERDs when arg is another ERD or an expansion upstream when arg is a positive integer.
            """
            self = ERD(self)   # copy
            try:
                self.nodes_to_show.difference_update(arg.nodes_to_show)
            except AttributeError:
                try:
                    self.nodes_to_show.remove(arg.full_table_name)
                except AttributeError:
                    for i in range(arg):
                        new = nx.algorithms.boundary.node_boundary(nx.DiGraph(self).reverse(), self.nodes_to_show)
                        if not new:
                            break
                        self.nodes_to_show.update(new)
            return self

        def __mul__(self, arg):
            """
            Intersection of two ERDs
            :param arg: another ERD
            :return: a new ERD comprising nodes that are present in both operands.
            """
            self = ERD(self)   # copy
            self.nodes_to_show.intersection_update(arg.nodes_to_show)
            return self

        def _make_graph(self):
            """
            Make the self.graph - a graph object ready for drawing
            """
            # include aliased nodes
            gaps = set(nx.algorithms.boundary.node_boundary(self, self.nodes_to_show)).intersection(
                nx.algorithms.boundary.node_boundary(nx.DiGraph(self).reverse(), self.nodes_to_show))
            nodes = self.nodes_to_show.union(a for a in gaps if a.isdigit)
            # construct subgraph and rename nodes to class names
            graph = nx.DiGraph(nx.DiGraph(self).subgraph(nodes))
            nx.set_node_attributes(graph, name='node_type', values={n: _get_tier(n) for n in graph})
            # relabel nodes to class names
            mapping = {node: lookup_class_name(node, self.context) or node for node in graph.nodes()}
            new_names = [mapping.values()]
            if len(new_names) > len(set(new_names)):
                raise DataJointError('Some classes have identical names. The ERD cannot be plotted.')
            nx.relabel_nodes(graph, mapping, copy=False)
            return graph

        def make_dot(self):

            graph = self._make_graph()
            graph.nodes()

            scale = 1.2   # scaling factor for fonts and boxes
            label_props = {  # http://matplotlib.org/examples/color/named_colors.html
                None: dict(shape='circle', color="#FFFF0040", fontcolor='yellow', fontsize=round(scale*8),
                           size=0.4*scale, fixed=False),
                _AliasNode: dict(shape='circle', color="#FF880080", fontcolor='#FF880080', fontsize=round(scale*0),
                                 size=0.05*scale, fixed=True),
                Manual: dict(shape='box', color="#00FF0030", fontcolor='darkgreen', fontsize=round(scale*10),
                             size=0.4*scale, fixed=False),
                Lookup: dict(shape='plaintext', color='#00000020', fontcolor='black', fontsize=round(scale*8),
                             size=0.4*scale, fixed=False),
                Computed: dict(shape='ellipse', color='#FF000020', fontcolor='#7F0000A0', fontsize=round(scale*10),
                               size=0.3*scale, fixed=True),
                Imported: dict(shape='ellipse', color='#00007F40', fontcolor='#00007FA0', fontsize=round(scale*10),
                               size=0.4*scale, fixed=False),
                Part: dict(shape='plaintext', color='#0000000', fontcolor='black', fontsize=round(scale*8),
                           size=0.1*scale, fixed=False)}
            node_props = {node: label_props[d['node_type']] for node, d in dict(graph.nodes(data=True)).items()}

            dot = nx.drawing.nx_pydot.to_pydot(graph)
            for node in dot.get_nodes():
                node.set_shape('circle')
                name = node.get_name().strip('"')
                props = node_props[name]
                node.set_fontsize(props['fontsize'])
                node.set_fontcolor(props['fontcolor'])
                node.set_shape(props['shape'])
                node.set_fontname('arial')
                node.set_fixedsize('shape' if props['fixed'] else False)
                node.set_width(props['size'])
                node.set_height(props['size'])
                if name.split('.')[0] in self.context:
                    cls = eval(name, self.context)
                    assert(issubclass(cls, Table))
                    description = cls().describe(context=self.context, printout=False).split('\n')
                    description = (
                        '-'*30 if q.startswith('---') else q.replace('->', '&#8594;') if '->' in q else q.split(':')[0]
                        for q in description if not q.startswith('#'))
                    node.set_tooltip('&#13;'.join(description))
                node.set_label("<<u>"+name+"</u>>" if node.get('distinguished') == 'True' else name)
                node.set_color(props['color'])
                node.set_style('filled')

            for edge in dot.get_edges():
                # see http://www.graphviz.org/content/attrs
                src = edge.get_source().strip('"')
                dest = edge.get_destination().strip('"')
                props = graph.get_edge_data(src, dest)
                edge.set_color('#00000040')
                edge.set_style('solid' if props['primary'] else 'dashed')
                master_part = graph.node[dest]['node_type'] is Part and dest.startswith(src+'.')
                edge.set_weight(3 if master_part else 1)
                edge.set_arrowhead('none')
                edge.set_penwidth(.75 if props['multi'] else 2)

            return dot

        def make_svg(self):
            from IPython.display import SVG
            return SVG(self.make_dot().create_svg())

        def make_png(self):
            return io.BytesIO(self.make_dot().create_png())

        def make_image(self):
            return plt.imread(self.make_png())

        def _repr_svg_(self):
            return self.make_svg()._repr_svg_()

        def draw(self):
            plt.imshow(self.make_image())
            plt.gca().axis('off')
            plt.show()

        def save(self, filename, format=None):
            if format is None:
                if filename.lower().endswith('.png'):
                    format = 'png'
                elif filename.lower().endswith('.svg'):
                    format = 'svg'
            if format.lower() == 'png':
                with open(filename, 'wb') as f:
                    f.write(self.make_png().getbuffer().tobytes())
            elif format.lower() == 'svg':
                with open(filename, 'w') as f:
                    f.write(self.make_svg().data)
            else:
                raise DataJointError('Unsupported file format')

        @staticmethod
        def _layout(graph, **kwargs):
            return pydot_layout(graph, prog='dot', **kwargs)<|MERGE_RESOLUTION|>--- conflicted
+++ resolved
@@ -50,14 +50,10 @@
         """
 
         def __init__(self, *args, **kwargs):
-<<<<<<< HEAD
             warnings.warn(
                     'ERD functionality depends on matplotlib and pygraphviz. '
                     'Please install these libraries to enable the ERD feature.')
-=======
-            warnings.warn('ERD functionality depends on matplotlib and pygraphviz. '
-                          'Please install both of these libraries to enable the ERD feature.')
->>>>>>> 5198b86c
+
 else:
     class ERD(nx.DiGraph):
         """
