--- conflicted
+++ resolved
@@ -165,7 +165,6 @@
             keys = keys[:max_calls]
         nkeys = len(keys)
 
-<<<<<<< HEAD
         if multiprocess: # True or int, presumably
             if multiprocess is True:
                 nproc = mp.cpu_count()
@@ -186,29 +185,18 @@
             # each worker process calls initializer(*initargs) when it starts
             with mp.Pool(nproc, initializer, (self,)) as pool:
                 if display_progress:
-                    with tqdm(total=nkeys) as pbar:
+                    with tqdm(total=nkeys, desc=self.name) as pbar:
                         for error in pool.imap(call_make_key, keys, chunksize=1):
                             if error is not None:
                                 error_list.append(error)
                             pbar.update()
-=======
-        for key in (tqdm(keys, desc=self.__class__.__name__) if display_progress else keys):
-            if max_calls is not None and call_count >= max_calls:
-                break
-            if not reserve_jobs or jobs.reserve(self.target.table_name, self._job_key(key)):
-                self.connection.start_transaction()
-                if key in self.target:  # already populated
-                    self.connection.cancel_transaction()
-                    if reserve_jobs:
-                        jobs.complete(self.target.table_name, self._job_key(key))
->>>>>>> 6bae9ce8
                 else:
                     for error in pool.imap(call_make_key, keys):
                         if error is not None:
                             error_list.append(error)
             self.connection.connect() # reconnect parent process to MySQL server
         else: # use single process
-            for key in tqdm(keys) if display_progress else keys:
+            for key in (tqdm(keys, desc=self.name) if display_progress else keys):
                 error = self.make_key(key)
                 if error is not None:
                     error_list.append(error)
@@ -276,7 +264,7 @@
         total = len(todo)
         remaining = len(todo - self.target)
         if display:
-            print('%-20s' % self.__class__.__name__,
+            print('%-20s' % self.name,
                   'Completed %d of %d (%2.1f%%)   %s' % (
                       total - remaining, total, 100 - 100 * remaining / (total+1e-12),
                       datetime.datetime.strftime(datetime.datetime.now(), '%Y-%m-%d %H:%M:%S')), flush=True)
