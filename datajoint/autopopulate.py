"""autopopulate containing the dj.AutoPopulate class. See `dj.AutoPopulate` for more info."""
import logging
import datetime
import random
from pymysql import OperationalError
from .relational_operand import RelationalOperand, AndList
from . import DataJointError
from . import key as KEY
from .base_relation import FreeRelation
import signal

# noinspection PyExceptionInherit,PyCallingNonCallable

logger = logging.getLogger(__name__)


class AutoPopulate:
    """
    AutoPopulate is a mixin class that adds the method populate() to a Relation class.
    Auto-populated relations must inherit from both Relation and AutoPopulate,
    must define the property `key_source`, and must define the callback method _make_tuples.
    """
    _key_source = None

    @property
    def key_source(self):
        """
        :return: the relation whose primary key values are passed, sequentially, to the
                `_make_tuples` method when populate() is called.The default value is the
                join of the parent relations. Users may override to change the granularity
                or the scope of populate() calls.
        """
        if self._key_source is None:
            self.connection.dependencies.load(self.full_table_name)
            parents = self.target.parents(primary=True)
            if not parents:
                raise DataJointError('A relation must have parent relations to be able to be populated')
            self._key_source = FreeRelation(self.connection, parents.pop(0)).proj()
            while parents:
                self._key_source *= FreeRelation(self.connection, parents.pop(0)).proj()
        return self._key_source

    def _make_tuples(self, key):
        """
        Derived classes must implement method _make_tuples that fetches data from tables that are
        above them in the dependency hierarchy, restricting by the given key, computes dependent
        attributes, and inserts the new tuples into self.
        """
        raise NotImplementedError('Subclasses of AutoPopulate must implement the method "_make_tuples"')

    @property
    def target(self):
        """
        relation to be populated.
        Typically, AutoPopulate are mixed into a Relation object and the target is self.
        """
        return self

<<<<<<< HEAD
    def _job_key(self, key):
        """
        :param key:  they key returned for the job from the key source
        :return: the dict to use to generate the job reservation hash
        """
        return key

    def populate(self, *restrictions, suppress_errors=False, reserve_jobs=False, order="original"):
=======
    def populate(self, *restrictions, suppress_errors=False, reserve_jobs=False, order="original", limit=None):
>>>>>>> d3b04bee
        """
        rel.populate() calls rel._make_tuples(key) for every primary key in self.key_source
        for which there is not already a tuple in rel.

        :param restrictions: a list of restrictions each restrict (rel.key_source - target.proj())
        :param suppress_errors: suppresses error if true
        :param reserve_jobs: if true, reserves job to populate in asynchronous fashion
        :param order: "original"|"reverse"|"random"  - the order of execution
        :param limit: if not None, populates at max that many keys
        """
        if self.connection.in_transaction:
            raise DataJointError('Populate cannot be called during a transaction.')

        valid_order = ['original', 'reverse', 'random']
        if order not in valid_order:
            raise DataJointError('The order argument must be one of %s' % str(valid_order))

        todo = self.key_source
        if not isinstance(todo, RelationalOperand):
            raise DataJointError('Invalid key_source value')
        todo = todo.proj() & AndList(restrictions)

        error_list = [] if suppress_errors else None

        jobs = self.connection.jobs[self.target.database] if reserve_jobs else None

        # define and setup signal handler for SIGTERM
        if reserve_jobs:
            def handler(signum, frame):
                logger.info('Populate terminated by SIGTERM')
                raise SystemExit('SIGTERM received')
            old_handler = signal.signal(signal.SIGTERM, handler)

        todo -= self.target
        keys = todo.fetch(KEY, limit=limit)
        if order == "reverse":
            keys.reverse()
        elif order == "random":
            random.shuffle(keys)

        logger.info('Found %d keys to populate' % len(keys))
        for key in keys:
            if not reserve_jobs or jobs.reserve(self.target.table_name, self._job_key(key)):
                self.connection.start_transaction()
                if key in self.target:  # already populated
                    self.connection.cancel_transaction()
                    if reserve_jobs:
                        jobs.complete(self.target.table_name, self._job_key(key))
                else:
                    logger.info('Populating: ' + str(key))
                    try:
                        self._make_tuples(dict(key))
                    except (KeyboardInterrupt, SystemExit, Exception) as error:
                        try:
                            self.connection.cancel_transaction()
                        except OperationalError:
                            pass
                        if reserve_jobs:
                            # show error name and error message (if any)
                            error_message = ': '.join([error.__class__.__name__, str(error)]).strip(': ')
                            jobs.error(self.target.table_name, self._job_key(key), error_message=error_message)

                        if not suppress_errors or isinstance(error, SystemExit):
                            raise
                        else:
                            logger.error(error)
                            error_list.append((key, error))
                    else:
                        self.connection.commit_transaction()
                        if reserve_jobs:
                            jobs.complete(self.target.table_name, self._job_key(key))

        # place back the original signal handler
        if reserve_jobs:
            signal.signal(signal.SIGTERM, old_handler)

        return error_list

    def progress(self, *restrictions, display=True):
        """
        report progress of populating this table
        :return: remaining, total -- tuples to be populated
        """
        todo = self.key_source & AndList(restrictions)
        total = len(todo)
        remaining = len(todo.proj() - self.target)
        if display:
            print('%-20s' % self.__class__.__name__,
                  'Completed %d of %d (%2.1f%%)   %s' % (
                      total - remaining, total, 100 - 100 * remaining / (total+1e-12),
                      datetime.datetime.strftime(datetime.datetime.now(), '%Y-%m-%d %H:%M:%S')), flush=True)
        return remaining, total<|MERGE_RESOLUTION|>--- conflicted
+++ resolved
@@ -56,7 +56,6 @@
         """
         return self
 
-<<<<<<< HEAD
     def _job_key(self, key):
         """
         :param key:  they key returned for the job from the key source
@@ -64,10 +63,7 @@
         """
         return key
 
-    def populate(self, *restrictions, suppress_errors=False, reserve_jobs=False, order="original"):
-=======
     def populate(self, *restrictions, suppress_errors=False, reserve_jobs=False, order="original", limit=None):
->>>>>>> d3b04bee
         """
         rel.populate() calls rel._make_tuples(key) for every primary key in self.key_source
         for which there is not already a tuple in rel.
