--- conflicted
+++ resolved
@@ -2,11 +2,8 @@
 
 import re
 import os
-<<<<<<< HEAD
 import shutil
-=======
 import sys
->>>>>>> 905ab66b
 from .errors import DataJointError
 
 
@@ -81,14 +78,12 @@
     :param filename: full path
     :param blob: binary data
     """
-<<<<<<< HEAD
     if not os.path.isfile(filename):
         os.makedirs(os.path.dirname(filename), exist_ok=True)
         temp_file = filename + '.saving'
         with open(temp_file, 'bw') as f:
             f.write(blob)
         os.rename(temp_file, filename)
-
 
 
 def safe_copy(src, dest, overwrite=False):
@@ -99,11 +94,4 @@
         os.makedirs(os.path.dirname(dest), exist_ok=True)
         temp_file = dest + '.copying'
         shutil.copyfile(src, temp_file)
-        os.rename(temp_file, dest)
-=======
-    temp_file = filename + '.saving'
-    with open(temp_file, 'bw') as f:
-        f.write(blob)
-    os.rename(temp_file, filename)
-
->>>>>>> 905ab66b
+        os.rename(temp_file, dest)