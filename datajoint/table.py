--- conflicted
+++ resolved
@@ -222,7 +222,6 @@
     def external(self):
         return self.connection.schemas[self.database].external
 
-<<<<<<< HEAD
     def insert1p(self, row, raise_part_missing=True, **kwargs):
         """
         Insert data records or Mapping for one entry and its part tables.
@@ -328,7 +327,7 @@
             self.insert1p(
                 row, raise_part_missing=raise_part_missing, **kwargs
             )
-=======
+
     def update1(self, row):
         """
         Update an existing entry in the table.
@@ -362,7 +361,6 @@
             assignments=",".join('`%s`=%s' % r[:2] for r in row),
             where=self._make_condition(key))
         self.connection.query(query, args=list(r[2] for r in row if r[2] is not None))
->>>>>>> 862f527b
 
     def insert1(self, row, **kwargs):
         """
@@ -422,38 +420,8 @@
             self.connection.query(query)
             return
 
-<<<<<<< HEAD
-        if heading.attributes is None:
-            logger.warning('Could not access table {table}'.format(table=self.full_table_name))
-            return
-
-        field_list = None  # ensures that all rows have the same attributes in the same order as the first row.
-
-        def make_row_to_insert(row):
-            """
-            :param row:  A tuple to insert
-            :return: a dict with fields 'names', 'placeholders', 'values'
-            """
-
-            nonlocal field_list
-            row_to_insert = self._make_row_to_insert(row, ignore_extra_fields, field_list)
-            if field_list is None:
-                # first row sets the composition of the field list
-                field_list = row_to_insert['names']
-            else:
-                #  reorder attributes in row_to_insert to match field_list
-                order = list(row_to_insert['names'].index(field) for field in field_list)
-                row_to_insert['names'] = list(row_to_insert['names'][i] for i in order)
-                row_to_insert['placeholders'] = list(row_to_insert['placeholders'][i] for i in order)
-                row_to_insert['values'] = list(row_to_insert['values'][i] for i in order)
-
-            return row_to_insert
-
-        rows = list(make_row_to_insert(row) for row in rows)
-=======
         field_list = []  # collects the field list from first row (passed by reference)
         rows = list(self.__make_row_to_insert(row, field_list, ignore_extra_fields) for row in rows)
->>>>>>> 862f527b
         if rows:
             try:
                 query = "{command} INTO {destination}(`{fields}`) VALUES {placeholders}{duplicate}".format(
@@ -469,98 +437,6 @@
                 raise err.suggest('To ignore extra fields in insert, set ignore_extra_fields=True') from None
             except DuplicateError as err:
                 raise err.suggest('To ignore duplicate entries in insert, set skip_duplicates=True') from None
-
-    def _make_row_to_insert(self, row, ignore_extra_fields, field_list):
-        """
-        :param row:  A tuple to insert
-        :return: a dict with fields 'names', 'placeholders', 'values'
-        """
-
-        if isinstance(row, np.void):  # np.array
-            self._check_fields(row.dtype.fields, field_list, ignore_extra_fields)
-            attributes = [self._make_placeholder(name, row[name], ignore_extra_fields)
-                          for name in self.heading if name in row.dtype.fields]
-        elif isinstance(row, collections.abc.Mapping):  # dict-based
-            self._check_fields(row, field_list, ignore_extra_fields)
-            attributes = [self._make_placeholder(name, row[name], ignore_extra_fields)
-                          for name in self.heading if name in row]
-        else:  # positional
-            try:
-                if len(row) != len(self.heading):
-                    raise DataJointError(
-                        'Invalid insert argument. Incorrect number of attributes: '
-                        '{given} given; {expected} expected'.format(
-                            given=len(row), expected=len(self.heading)))
-            except TypeError:
-                raise DataJointError('Datatype %s cannot be inserted' % type(row))
-            else:
-                attributes = [self._make_placeholder(name, value, ignore_extra_fields)
-                              for name, value in zip(self.heading, row)]
-        if ignore_extra_fields:
-            attributes = [a for a in attributes if a is not None]
-
-        assert len(attributes), 'Empty tuple'
-        return dict(zip(('names', 'placeholders', 'values'), zip(*attributes)))
-
-    def _check_fields(self, fields, field_list, ignore_extra_fields):
-        """
-        Validates that all items in `fields` are valid attributes in the heading
-        :param fields: field names of a tuple
-        """
-        if field_list is None:
-            if not ignore_extra_fields:
-                for field in fields:
-                    if field not in self.heading:
-                        raise KeyError(u'`{0:s}` is not in the table heading'.format(field))
-        elif set(field_list) != set(fields).intersection(self.heading.names):
-            raise DataJointError('Attempt to insert rows with different fields')
-
-    def _make_placeholder(self, name, value, ignore_extra_fields):
-        """
-        For a given attribute `name` with `value`, return its processed value or value placeholder
-        as a string to be included in the query and the value, if any, to be submitted for
-        processing by mysql API.
-        :param name:  name of attribute to be inserted
-        :param value: value of attribute to be inserted
-        """
-        if ignore_extra_fields and name not in self.heading:
-            return None
-        attr = self.heading[name]
-
-        if attr.adapter:
-            try:
-                value = attr.adapter.put(value)
-            except NotImplementedError:
-                raise DataJointError('put not implemented for adapted attribute "{}" with adapted type "{}"'.format(attr.name, attr.type))
-        if value is None or (attr.numeric and (value == '' or np.isnan(np.float(value)))):
-            # set default value
-            placeholder, value = 'DEFAULT', None
-        else:  # not NULL
-            placeholder = '%s'
-            if attr.uuid:
-                if not isinstance(value, uuid.UUID):
-                    try:
-                        value = uuid.UUID(value)
-                    except (AttributeError, ValueError):
-                        raise DataJointError(
-                            'badly formed UUID value {v} for attribute `{n}`'.format(v=value, n=name)) from None
-                value = value.bytes
-            elif attr.is_blob:
-                value = blob.pack(value)
-                value = self.external[attr.store].put(value).bytes if attr.is_external else value
-            elif attr.is_attachment:
-                attachment_path = Path(value)
-                if attr.is_external:
-                    # value is hash of contents
-                    value = self.external[attr.store].upload_attachment(attachment_path).bytes
-                else:
-                    # value is filename + contents
-                    value = str.encode(attachment_path.name) + b'\0' + attachment_path.read_bytes()
-            elif attr.is_filepath:
-                value = self.external[attr.store].upload_filepath(value).bytes
-            elif attr.numeric:
-                value = str(int(value) if isinstance(value, bool) else value)
-        return name, placeholder, value
 
     def delete_quick(self, get_count=False):
         """
@@ -810,7 +686,7 @@
         if attrname in self.heading.primary_key:
             raise DataJointError('Cannot update a key value.')
 
-        attrname, placeholder, value = self._make_placeholder(attrname, value, False)
+        attrname, placeholder, value = self.__make_placeholder(attrname, value, False)
 
         command = "UPDATE {full_table_name} SET `{attrname}`={placeholder} {where_clause}".format(
             full_table_name=self.from_clause,
@@ -819,7 +695,6 @@
             where_clause=self.where_clause)
         self.connection.query(command, args=(value, ) if value is not None else ())
 
-<<<<<<< HEAD
     def _check_downstream_autopopulated(self, reload=True, error='raise'):
         """
             Check if downstream autopopulated tables include entry.
@@ -910,7 +785,8 @@
         if not truth:
             return
 
-        row_to_insert = self._make_row_to_insert(updates, False, None)
+        # TODO simplify
+        row_to_insert = self.__make_row_to_insert(updates, [], False)
 
         if not row_to_insert:
             return
@@ -933,7 +809,7 @@
                 for value in row_to_insert['values'] if value is not None
             ]
         )
-=======
+
     # --- private helper functions ----
     def __make_placeholder(self, name, value, ignore_extra_fields=False):
         """
@@ -1033,7 +909,6 @@
             row_to_insert['placeholders'] = list(row_to_insert['placeholders'][i] for i in order)
             row_to_insert['values'] = list(row_to_insert['values'][i] for i in order)
         return row_to_insert
->>>>>>> 862f527b
 
 
 def lookup_class_name(name, context, depth=3):
