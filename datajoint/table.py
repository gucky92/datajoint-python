--- conflicted
+++ resolved
@@ -14,11 +14,7 @@
 from .condition import make_condition
 from .expression import QueryExpression
 from . import blob
-<<<<<<< HEAD
 from .utils import user_choice, to_camel_case
-=======
-from .utils import user_choice, OrderedDict
->>>>>>> 952607c3
 from .heading import Heading
 from .errors import DuplicateError, AccessError, DataJointError, UnknownAttributeError, IntegrityError
 from .version import __version__ as version
@@ -128,19 +124,24 @@
         """
         return '*' if select_fields is None else self.heading.project(select_fields).as_sql
 
-<<<<<<< HEAD
-    def parents(self, primary=None, as_objects=False):
+    def parents(self, primary=None, as_objects=False, foreign_key_info=False):
         """
         :param primary: if None, then all parents are returned. If True, then only foreign keys composed of
-            primary key attributes are considered.  If False, the only foreign keys including at least one non-primary
-            attribute are considered.
-        :param as_objects: if False (default), the output is a dict describing the foreign keys. If True, return table objects.
-        :return: dict of tables referenced with self's foreign keys  or list of table objects if as_objects=True
-        """
-        parents = self.connection.dependencies.parents(self.full_table_name, primary)
+            primary key attributes are considered.  If False, return foreign keys including at least one
+            secondary attribute.
+        :param as_objects: if False, return table names. If True, return table objects.
+        :param foreign_key_info: if True, each element in result also includes foreign key info.
+        :return: list of parents as table names or table objects
+            with (optional) foreign key information.
+        """
+        get_edge = self.connection.dependencies.parents
+        nodes = [next(iter(get_edge(name).items())) if name.isdigit() else (name, props)
+                 for name, props in get_edge(self.full_table_name, primary).items()]
         if as_objects:
-            parents = [FreeTable(self.connection, c) for c in parents]
-        return parents
+            nodes = [(FreeTable(self.connection, name), props) for name, props in nodes]
+        if not foreign_key_info:
+            nodes = [name for name, props in nodes]
+        return nodes
 
     @property
     def part_tables(self):
@@ -196,45 +197,6 @@
 
         return bool(self.part_tables)
 
-    def children(self, primary=None, as_objects=False):
-        """
-        :param primary: if None, then all children are returned. If True, then only foreign keys composed of
-            primary key attributes are considered.  If False, the only foreign keys including at least one non-primary
-            attribute are considered.
-        :param as_objects: if False (default), the output is a dict describing the foreign keys. If True, return table objects.
-        :return: dict of tables with foreign keys referencing self or list of table objects if as_objects=True
-        """
-        nodes = dict((next(iter(self.connection.dependencies.children(k).items())) if k.isdigit() else (k, v))
-                     for k, v in self.connection.dependencies.children(self.full_table_name, primary).items())
-        if as_objects:
-            nodes = [FreeTable(self.connection, c) for c in nodes]
-        return nodes
-
-    def descendants(self, as_objects=False):
-        nodes = [node for node in self.connection.dependencies.descendants(self.full_table_name) if not node.isdigit()]
-        if as_objects:
-            nodes = [FreeTable(self.connection, c) for c in nodes]
-        return nodes
-=======
-    def parents(self, primary=None, as_objects=False, foreign_key_info=False):
-        """
-        :param primary: if None, then all parents are returned. If True, then only foreign keys composed of
-            primary key attributes are considered.  If False, return foreign keys including at least one
-            secondary attribute.
-        :param as_objects: if False, return table names. If True, return table objects.
-        :param foreign_key_info: if True, each element in result also includes foreign key info.
-        :return: list of parents as table names or table objects
-            with (optional) foreign key information.
-        """
-        get_edge = self.connection.dependencies.parents
-        nodes = [next(iter(get_edge(name).items())) if name.isdigit() else (name, props)
-                 for name, props in get_edge(self.full_table_name, primary).items()]
-        if as_objects:
-            nodes = [(FreeTable(self.connection, name), props) for name, props in nodes]
-        if not foreign_key_info:
-            nodes = [name for name, props in nodes]
-        return nodes
-
     def children(self, primary=None, as_objects=False, foreign_key_info=False):
         """
         :param primary: if None, then all children are returned. If True, then only foreign keys composed of
@@ -269,7 +231,6 @@
         """
         return [FreeTable(self.connection, node) if as_objects else node
                 for node in self.connection.dependencies.ancestors(self.full_table_name) if not node.isdigit()]
->>>>>>> 952607c3
 
     def parts(self, as_objects=False):
         """
@@ -278,19 +239,7 @@
         """
         nodes = [node for node in self.connection.dependencies.nodes
                  if not node.isdigit() and node.startswith(self.full_table_name[:-1] + '__')]
-<<<<<<< HEAD
-        if as_objects:
-            nodes = [FreeTable(self.connection, c) for c in nodes]
-        return nodes
-
-    def ancestors(self, as_objects=False):
-        nodes = [node for node in self.connection.dependencies.ancestors(self.full_table_name) if not node.isdigit()]
-        if as_objects:
-            nodes = [FreeTable(self.connection, c) for c in nodes]
-        return nodes
-=======
         return [FreeTable(self.connection, c) for c in nodes] if as_objects else nodes
->>>>>>> 952607c3
 
     @property
     def is_declared(self):
@@ -318,7 +267,6 @@
     def external(self):
         return self.connection.schemas[self.database].external
 
-<<<<<<< HEAD
     def insert1p(self, row, raise_part_missing=True, **kwargs):
         """
         Insert data records or Mapping for one entry and its part tables.
@@ -430,8 +378,6 @@
                 row, raise_part_missing=raise_part_missing, **kwargs
             )
 
-=======
->>>>>>> 952607c3
     def update1(self, row):
         """
         update1 updates one existing entry in the table.
@@ -554,18 +500,11 @@
         self._log(query[:255])
         return count
 
-<<<<<<< HEAD
     def _delete_cascade(self, return_message=False):
         """service function to perform cascading deletes recursively."""
         max_attempts = 50
         delete_count = 0
         message = ""
-=======
-    def _delete_cascade(self):
-        """service function to perform cascading deletes recursively."""
-        max_attempts = 50
-        delete_count = 0
->>>>>>> 952607c3
         for _ in range(max_attempts):
             try:
                 delete_count += self.delete_quick(get_count=True)
@@ -589,7 +528,6 @@
                     child &= self.proj(**dict(zip(fk_attrs, pk_attrs)))
                 else:
                     child &= self.proj()
-<<<<<<< HEAD
                 if return_message:
                     delete_count_, message_ = child._delete_count()
                     delete_count += delete_count_
@@ -611,16 +549,6 @@
             return delete_count, message
         else:
             return delete_count
-=======
-                delete_count += child._delete_cascade()
-            else:
-                print("Deleting {count} rows from {table}".format(
-                    count=delete_count, table=self.full_table_name))
-                break
-        else:
-            raise DataJointError('Exceeded maximum number of delete attempts.')
-        return delete_count
->>>>>>> 952607c3
 
     def delete(self, transaction=True, safemode=None):
         """
@@ -811,7 +739,6 @@
             where_clause=self.where_clause())
         self.connection.query(command, args=(value, ) if value is not None else ())
 
-<<<<<<< HEAD
     def _check_downstream_autopopulated(self, reload=True, error='raise'):
         """
             Check if downstream autopopulated tables include entry.
@@ -927,8 +854,6 @@
             ]
         )
 
-=======
->>>>>>> 952607c3
     # --- private helper functions ----
     def __make_placeholder(self, name, value, ignore_extra_fields=False):
         """
